{
    "annotationProcessor": {
        "com.fasterxml.jackson:jackson-bom": {
            "locked": "2.15.4"
        },
        "org.jetbrains.kotlin:kotlin-bom": {
            "locked": "1.9.23"
        },
        "org.springframework.boot:spring-boot-autoconfigure-processor": {
            "locked": "3.2.3",
            "transitive": [
                "org.springframework.boot:spring-boot-dependencies"
            ]
        },
        "org.springframework.boot:spring-boot-configuration-processor": {
            "locked": "3.2.3",
            "transitive": [
                "org.springframework.boot:spring-boot-dependencies"
            ]
        },
        "org.springframework.boot:spring-boot-dependencies": {
            "locked": "3.2.3"
        },
        "org.springframework.cloud:spring-cloud-dependencies": {
<<<<<<< HEAD
            "locked": "2023.0.1-SNAPSHOT"
=======
            "locked": "2023.0.1"
>>>>>>> c9f3dd29
        }
    },
    "compileClasspath": {
        "ch.qos.logback:logback-classic": {
            "locked": "1.4.14",
            "transitive": [
                "org.springframework.boot:spring-boot-dependencies",
                "org.springframework.boot:spring-boot-starter-logging"
            ]
        },
        "ch.qos.logback:logback-core": {
            "locked": "1.4.14",
            "transitive": [
                "ch.qos.logback:logback-classic",
                "org.springframework.boot:spring-boot-dependencies"
            ]
        },
        "com.fasterxml.jackson:jackson-bom": {
            "locked": "2.15.4"
        },
        "com.github.ben-manes.caffeine:caffeine": {
            "locked": "3.1.8",
            "transitive": [
                "org.springframework.boot:spring-boot-dependencies"
            ]
        },
        "com.google.errorprone:error_prone_annotations": {
            "locked": "2.21.1",
            "transitive": [
                "com.github.ben-manes.caffeine:caffeine"
            ]
        },
        "com.graphql-java:graphql-java": {
            "locked": "21.5",
            "transitive": [
                "com.netflix.graphql.dgs:graphql-dgs",
                "com.netflix.graphql.dgs:graphql-dgs-mocking",
                "com.netflix.graphql.dgs:graphql-dgs-platform",
                "com.netflix.graphql.dgs:graphql-error-types",
                "org.springframework.boot:spring-boot-dependencies"
            ]
        },
        "com.graphql-java:java-dataloader": {
            "locked": "3.2.2",
            "transitive": [
                "com.graphql-java:graphql-java",
                "com.netflix.graphql.dgs:graphql-dgs",
                "com.netflix.graphql.dgs:graphql-dgs-platform"
            ]
        },
        "com.jayway.jsonpath:json-path": {
            "locked": "2.9.0",
            "transitive": [
                "com.netflix.graphql.dgs:graphql-dgs",
                "com.netflix.graphql.dgs:graphql-dgs-platform",
                "org.springframework.boot:spring-boot-dependencies"
            ]
        },
        "com.netflix.graphql.dgs:graphql-dgs": {
            "project": true,
            "transitive": [
                "com.netflix.graphql.dgs:graphql-dgs-platform",
                "com.netflix.graphql.dgs:graphql-dgs-spring-webmvc"
            ]
        },
        "com.netflix.graphql.dgs:graphql-dgs-mocking": {
            "project": true,
            "transitive": [
                "com.netflix.graphql.dgs:graphql-dgs",
                "com.netflix.graphql.dgs:graphql-dgs-platform"
            ]
        },
        "com.netflix.graphql.dgs:graphql-dgs-platform": {
            "project": true,
            "transitive": [
                "com.netflix.graphql.dgs:graphql-dgs",
                "com.netflix.graphql.dgs:graphql-dgs-mocking",
                "com.netflix.graphql.dgs:graphql-dgs-spring-webmvc",
                "com.netflix.graphql.dgs:graphql-error-types"
            ]
        },
        "com.netflix.graphql.dgs:graphql-dgs-spring-webmvc": {
            "project": true,
            "transitive": [
                "com.netflix.graphql.dgs:graphql-dgs-platform"
            ]
        },
        "com.netflix.graphql.dgs:graphql-error-types": {
            "project": true,
            "transitive": [
                "com.netflix.graphql.dgs:graphql-dgs",
                "com.netflix.graphql.dgs:graphql-dgs-platform",
                "com.netflix.graphql.dgs:graphql-dgs-spring-webmvc"
            ]
        },
        "io.micrometer:micrometer-commons": {
            "locked": "1.12.3",
            "transitive": [
                "io.micrometer:micrometer-core",
                "io.micrometer:micrometer-observation",
                "org.springframework.boot:spring-boot-dependencies"
            ]
        },
        "io.micrometer:micrometer-core": {
            "locked": "1.12.3",
            "transitive": [
                "org.springframework.boot:spring-boot-dependencies"
            ]
        },
        "io.micrometer:micrometer-observation": {
            "locked": "1.12.3",
            "transitive": [
                "io.micrometer:micrometer-core",
                "org.springframework.boot:spring-boot-dependencies",
                "org.springframework:spring-context",
                "org.springframework:spring-web"
            ]
        },
        "io.projectreactor:reactor-core": {
            "locked": "3.6.3",
            "transitive": [
                "com.netflix.graphql.dgs:graphql-dgs-platform",
                "org.springframework.boot:spring-boot-dependencies"
            ]
        },
        "jakarta.annotation:jakarta.annotation-api": {
            "locked": "2.1.1",
            "transitive": [
                "org.springframework.boot:spring-boot-dependencies",
                "org.springframework.boot:spring-boot-starter"
            ]
        },
        "jakarta.servlet:jakarta.servlet-api": {
            "locked": "6.0.0",
            "transitive": [
                "org.springframework.boot:spring-boot-dependencies"
            ]
        },
        "org.apache.commons:commons-lang3": {
            "locked": "3.13.0",
            "transitive": [
                "org.springframework.boot:spring-boot-dependencies"
            ]
        },
        "org.apache.logging.log4j:log4j-api": {
            "locked": "2.23.1",
            "transitive": [
                "com.netflix.graphql.dgs:graphql-dgs-platform",
                "org.apache.logging.log4j:log4j-to-slf4j",
                "org.springframework.boot:spring-boot-dependencies"
            ]
        },
        "org.apache.logging.log4j:log4j-to-slf4j": {
            "locked": "2.23.1",
            "transitive": [
                "com.netflix.graphql.dgs:graphql-dgs-platform",
                "org.springframework.boot:spring-boot-dependencies",
                "org.springframework.boot:spring-boot-starter-logging"
            ]
        },
        "org.checkerframework:checker-qual": {
            "locked": "3.37.0",
            "transitive": [
                "com.github.ben-manes.caffeine:caffeine"
            ]
        },
        "org.jetbrains.kotlin:kotlin-bom": {
            "locked": "1.9.23"
        },
        "org.jetbrains.kotlin:kotlin-stdlib": {
            "locked": "1.9.23",
            "transitive": [
                "com.netflix.graphql.dgs:graphql-dgs",
                "com.netflix.graphql.dgs:graphql-dgs-mocking",
                "com.netflix.graphql.dgs:graphql-dgs-spring-webmvc",
                "com.netflix.graphql.dgs:graphql-error-types",
                "org.jetbrains.kotlin:kotlin-bom",
                "org.springframework.boot:spring-boot-dependencies"
            ]
        },
        "org.jetbrains:annotations": {
            "locked": "13.0",
            "transitive": [
                "org.jetbrains.kotlin:kotlin-stdlib"
            ]
        },
        "org.reactivestreams:reactive-streams": {
            "locked": "1.0.4",
            "transitive": [
                "com.graphql-java:graphql-java",
                "io.projectreactor:reactor-core",
                "org.springframework.boot:spring-boot-dependencies"
            ]
        },
        "org.slf4j:jul-to-slf4j": {
            "locked": "2.0.12",
            "transitive": [
                "org.springframework.boot:spring-boot-dependencies",
                "org.springframework.boot:spring-boot-starter-logging"
            ]
        },
        "org.slf4j:slf4j-api": {
            "locked": "2.0.12",
            "transitive": [
                "ch.qos.logback:logback-classic",
                "com.graphql-java:java-dataloader",
                "org.apache.logging.log4j:log4j-to-slf4j",
                "org.slf4j:jul-to-slf4j",
                "org.springframework.boot:spring-boot-dependencies"
            ]
        },
        "org.springframework.boot:spring-boot": {
            "locked": "3.2.3",
            "transitive": [
                "org.springframework.boot:spring-boot-autoconfigure",
                "org.springframework.boot:spring-boot-dependencies",
                "org.springframework.boot:spring-boot-starter"
            ]
        },
        "org.springframework.boot:spring-boot-autoconfigure": {
            "locked": "3.2.3",
            "transitive": [
                "org.springframework.boot:spring-boot-dependencies",
                "org.springframework.boot:spring-boot-starter"
            ]
        },
        "org.springframework.boot:spring-boot-dependencies": {
            "locked": "3.2.3"
        },
        "org.springframework.boot:spring-boot-starter": {
            "locked": "3.2.3",
            "transitive": [
                "org.springframework.boot:spring-boot-dependencies"
            ]
        },
        "org.springframework.boot:spring-boot-starter-logging": {
            "locked": "3.2.3",
            "transitive": [
                "org.springframework.boot:spring-boot-dependencies",
                "org.springframework.boot:spring-boot-starter"
            ]
        },
        "org.springframework.cloud:spring-cloud-dependencies": {
<<<<<<< HEAD
            "locked": "2023.0.1-SNAPSHOT"
=======
            "locked": "2023.0.1"
>>>>>>> c9f3dd29
        },
        "org.springframework:spring-aop": {
            "locked": "6.1.4",
            "transitive": [
                "org.springframework.boot:spring-boot-dependencies",
                "org.springframework:spring-context"
            ]
        },
        "org.springframework:spring-beans": {
            "locked": "6.1.4",
            "transitive": [
                "org.springframework.boot:spring-boot-dependencies",
                "org.springframework:spring-aop",
                "org.springframework:spring-context",
                "org.springframework:spring-web"
            ]
        },
        "org.springframework:spring-context": {
            "locked": "6.1.4",
            "transitive": [
                "org.springframework.boot:spring-boot",
                "org.springframework.boot:spring-boot-dependencies"
            ]
        },
        "org.springframework:spring-core": {
            "locked": "6.1.4",
            "transitive": [
                "org.springframework.boot:spring-boot",
                "org.springframework.boot:spring-boot-dependencies",
                "org.springframework.boot:spring-boot-starter",
                "org.springframework:spring-aop",
                "org.springframework:spring-beans",
                "org.springframework:spring-context",
                "org.springframework:spring-expression",
                "org.springframework:spring-test",
                "org.springframework:spring-web"
            ]
        },
        "org.springframework:spring-expression": {
            "locked": "6.1.4",
            "transitive": [
                "org.springframework.boot:spring-boot-dependencies",
                "org.springframework:spring-context"
            ]
        },
        "org.springframework:spring-jcl": {
            "locked": "6.1.4",
            "transitive": [
                "org.springframework.boot:spring-boot-dependencies",
                "org.springframework:spring-core"
            ]
        },
        "org.springframework:spring-test": {
            "locked": "6.1.4",
            "transitive": [
                "org.springframework.boot:spring-boot-dependencies"
            ]
        },
        "org.springframework:spring-web": {
            "locked": "6.1.4",
            "transitive": [
                "org.springframework.boot:spring-boot-dependencies"
            ]
        },
        "org.yaml:snakeyaml": {
            "locked": "2.2",
            "transitive": [
                "org.springframework.boot:spring-boot-dependencies",
                "org.springframework.boot:spring-boot-starter"
            ]
        }
    },
    "jmh": {
        "net.sf.jopt-simple:jopt-simple": {
            "locked": "5.0.4",
            "transitive": [
                "org.openjdk.jmh:jmh-core"
            ]
        },
        "org.apache.commons:commons-math3": {
            "locked": "3.6.1",
            "transitive": [
                "org.openjdk.jmh:jmh-core"
            ]
        },
        "org.openjdk.jmh:jmh-core": {
            "locked": "1.37",
            "transitive": [
                "org.openjdk.jmh:jmh-generator-annprocess",
                "org.openjdk.jmh:jmh-generator-asm",
                "org.openjdk.jmh:jmh-generator-bytecode",
                "org.openjdk.jmh:jmh-generator-reflection"
            ]
        },
        "org.openjdk.jmh:jmh-generator-annprocess": {
            "locked": "1.37"
        },
        "org.openjdk.jmh:jmh-generator-asm": {
            "locked": "1.36",
            "transitive": [
                "org.openjdk.jmh:jmh-generator-bytecode"
            ]
        },
        "org.openjdk.jmh:jmh-generator-bytecode": {
            "locked": "1.36"
        },
        "org.openjdk.jmh:jmh-generator-reflection": {
            "locked": "1.36",
            "transitive": [
                "org.openjdk.jmh:jmh-generator-asm",
                "org.openjdk.jmh:jmh-generator-bytecode"
            ]
        },
        "org.ow2.asm:asm": {
            "locked": "9.0",
            "transitive": [
                "org.openjdk.jmh:jmh-generator-asm"
            ]
        }
    },
    "jmhAnnotationProcessor": {
        "com.fasterxml.jackson:jackson-bom": {
            "locked": "2.15.4"
        },
        "org.jetbrains.kotlin:kotlin-bom": {
            "locked": "1.9.23"
        },
        "org.springframework.boot:spring-boot-dependencies": {
            "locked": "3.2.3"
        },
        "org.springframework.cloud:spring-cloud-dependencies": {
<<<<<<< HEAD
            "locked": "2023.0.1-SNAPSHOT"
=======
            "locked": "2023.0.1"
>>>>>>> c9f3dd29
        }
    },
    "jmhCompileClasspath": {
        "ch.qos.logback:logback-classic": {
            "locked": "1.4.14",
            "transitive": [
                "org.springframework.boot:spring-boot-dependencies",
                "org.springframework.boot:spring-boot-starter-logging"
            ]
        },
        "ch.qos.logback:logback-core": {
            "locked": "1.4.14",
            "transitive": [
                "ch.qos.logback:logback-classic",
                "org.springframework.boot:spring-boot-dependencies"
            ]
        },
        "com.fasterxml.jackson:jackson-bom": {
            "locked": "2.15.4"
        },
        "com.github.ben-manes.caffeine:caffeine": {
            "locked": "3.1.8",
            "transitive": [
                "org.springframework.boot:spring-boot-dependencies"
            ]
        },
        "com.google.errorprone:error_prone_annotations": {
            "locked": "2.21.1",
            "transitive": [
                "com.github.ben-manes.caffeine:caffeine"
            ]
        },
        "com.graphql-java:graphql-java": {
            "locked": "21.5",
            "transitive": [
                "com.netflix.graphql.dgs:graphql-dgs",
                "com.netflix.graphql.dgs:graphql-dgs-mocking",
                "com.netflix.graphql.dgs:graphql-dgs-platform",
                "com.netflix.graphql.dgs:graphql-error-types",
                "org.springframework.boot:spring-boot-dependencies"
            ]
        },
        "com.graphql-java:java-dataloader": {
            "locked": "3.2.2",
            "transitive": [
                "com.graphql-java:graphql-java",
                "com.netflix.graphql.dgs:graphql-dgs",
                "com.netflix.graphql.dgs:graphql-dgs-platform"
            ]
        },
        "com.jayway.jsonpath:json-path": {
            "locked": "2.9.0",
            "transitive": [
                "com.netflix.graphql.dgs:graphql-dgs",
                "com.netflix.graphql.dgs:graphql-dgs-platform",
                "org.springframework.boot:spring-boot-dependencies"
            ]
        },
        "com.netflix.graphql.dgs:graphql-dgs": {
            "project": true,
            "transitive": [
                "com.netflix.graphql.dgs:graphql-dgs-platform",
                "com.netflix.graphql.dgs:graphql-dgs-spring-webmvc"
            ]
        },
        "com.netflix.graphql.dgs:graphql-dgs-mocking": {
            "project": true,
            "transitive": [
                "com.netflix.graphql.dgs:graphql-dgs",
                "com.netflix.graphql.dgs:graphql-dgs-platform"
            ]
        },
        "com.netflix.graphql.dgs:graphql-dgs-platform": {
            "project": true,
            "transitive": [
                "com.netflix.graphql.dgs:graphql-dgs",
                "com.netflix.graphql.dgs:graphql-dgs-mocking",
                "com.netflix.graphql.dgs:graphql-dgs-spring-webmvc",
                "com.netflix.graphql.dgs:graphql-error-types"
            ]
        },
        "com.netflix.graphql.dgs:graphql-dgs-spring-webmvc": {
            "project": true,
            "transitive": [
                "com.netflix.graphql.dgs:graphql-dgs-platform"
            ]
        },
        "com.netflix.graphql.dgs:graphql-error-types": {
            "project": true,
            "transitive": [
                "com.netflix.graphql.dgs:graphql-dgs",
                "com.netflix.graphql.dgs:graphql-dgs-platform",
                "com.netflix.graphql.dgs:graphql-dgs-spring-webmvc"
            ]
        },
        "io.micrometer:micrometer-commons": {
            "locked": "1.12.3",
            "transitive": [
                "io.micrometer:micrometer-core",
                "io.micrometer:micrometer-observation",
                "org.springframework.boot:spring-boot-dependencies"
            ]
        },
        "io.micrometer:micrometer-core": {
            "locked": "1.12.3",
            "transitive": [
                "org.springframework.boot:spring-boot-dependencies"
            ]
        },
        "io.micrometer:micrometer-observation": {
            "locked": "1.12.3",
            "transitive": [
                "io.micrometer:micrometer-core",
                "org.springframework.boot:spring-boot-dependencies",
                "org.springframework:spring-context",
                "org.springframework:spring-web"
            ]
        },
        "io.projectreactor:reactor-core": {
            "locked": "3.6.3",
            "transitive": [
                "com.netflix.graphql.dgs:graphql-dgs-platform",
                "org.springframework.boot:spring-boot-dependencies"
            ]
        },
        "jakarta.annotation:jakarta.annotation-api": {
            "locked": "2.1.1",
            "transitive": [
                "org.springframework.boot:spring-boot-dependencies",
                "org.springframework.boot:spring-boot-starter"
            ]
        },
        "jakarta.servlet:jakarta.servlet-api": {
            "locked": "6.0.0",
            "transitive": [
                "org.springframework.boot:spring-boot-dependencies"
            ]
        },
        "net.sf.jopt-simple:jopt-simple": {
            "locked": "5.0.4",
            "transitive": [
                "org.openjdk.jmh:jmh-core"
            ]
        },
        "org.apache.commons:commons-lang3": {
            "locked": "3.13.0",
            "transitive": [
                "org.springframework.boot:spring-boot-dependencies"
            ]
        },
        "org.apache.commons:commons-math3": {
            "locked": "3.6.1",
            "transitive": [
                "org.openjdk.jmh:jmh-core"
            ]
        },
        "org.apache.logging.log4j:log4j-api": {
            "locked": "2.23.1",
            "transitive": [
                "com.netflix.graphql.dgs:graphql-dgs-platform",
                "org.apache.logging.log4j:log4j-to-slf4j",
                "org.springframework.boot:spring-boot-dependencies"
            ]
        },
        "org.apache.logging.log4j:log4j-to-slf4j": {
            "locked": "2.23.1",
            "transitive": [
                "com.netflix.graphql.dgs:graphql-dgs-platform",
                "org.springframework.boot:spring-boot-dependencies",
                "org.springframework.boot:spring-boot-starter-logging"
            ]
        },
        "org.checkerframework:checker-qual": {
            "locked": "3.37.0",
            "transitive": [
                "com.github.ben-manes.caffeine:caffeine"
            ]
        },
        "org.jetbrains.kotlin:kotlin-bom": {
            "locked": "1.9.23"
        },
        "org.jetbrains.kotlin:kotlin-stdlib": {
            "locked": "1.9.23",
            "transitive": [
                "com.netflix.graphql.dgs:graphql-dgs",
                "com.netflix.graphql.dgs:graphql-dgs-mocking",
                "com.netflix.graphql.dgs:graphql-dgs-spring-webmvc",
                "com.netflix.graphql.dgs:graphql-error-types",
                "org.jetbrains.kotlin:kotlin-bom",
                "org.springframework.boot:spring-boot-dependencies"
            ]
        },
        "org.jetbrains:annotations": {
            "locked": "13.0",
            "transitive": [
                "org.jetbrains.kotlin:kotlin-stdlib"
            ]
        },
        "org.openjdk.jmh:jmh-core": {
            "locked": "1.37",
            "transitive": [
                "org.openjdk.jmh:jmh-generator-annprocess",
                "org.openjdk.jmh:jmh-generator-asm",
                "org.openjdk.jmh:jmh-generator-bytecode",
                "org.openjdk.jmh:jmh-generator-reflection"
            ]
        },
        "org.openjdk.jmh:jmh-generator-annprocess": {
            "locked": "1.37"
        },
        "org.openjdk.jmh:jmh-generator-asm": {
            "locked": "1.36",
            "transitive": [
                "org.openjdk.jmh:jmh-generator-bytecode"
            ]
        },
        "org.openjdk.jmh:jmh-generator-bytecode": {
            "locked": "1.36"
        },
        "org.openjdk.jmh:jmh-generator-reflection": {
            "locked": "1.36",
            "transitive": [
                "org.openjdk.jmh:jmh-generator-asm",
                "org.openjdk.jmh:jmh-generator-bytecode"
            ]
        },
        "org.ow2.asm:asm": {
            "locked": "9.0",
            "transitive": [
                "org.openjdk.jmh:jmh-generator-asm"
            ]
        },
        "org.reactivestreams:reactive-streams": {
            "locked": "1.0.4",
            "transitive": [
                "com.graphql-java:graphql-java",
                "io.projectreactor:reactor-core",
                "org.springframework.boot:spring-boot-dependencies"
            ]
        },
        "org.slf4j:jul-to-slf4j": {
            "locked": "2.0.12",
            "transitive": [
                "org.springframework.boot:spring-boot-dependencies",
                "org.springframework.boot:spring-boot-starter-logging"
            ]
        },
        "org.slf4j:slf4j-api": {
            "locked": "2.0.12",
            "transitive": [
                "ch.qos.logback:logback-classic",
                "com.graphql-java:java-dataloader",
                "org.apache.logging.log4j:log4j-to-slf4j",
                "org.slf4j:jul-to-slf4j",
                "org.springframework.boot:spring-boot-dependencies"
            ]
        },
        "org.springframework.boot:spring-boot": {
            "locked": "3.2.3",
            "transitive": [
                "org.springframework.boot:spring-boot-autoconfigure",
                "org.springframework.boot:spring-boot-dependencies",
                "org.springframework.boot:spring-boot-starter"
            ]
        },
        "org.springframework.boot:spring-boot-autoconfigure": {
            "locked": "3.2.3",
            "transitive": [
                "org.springframework.boot:spring-boot-dependencies",
                "org.springframework.boot:spring-boot-starter"
            ]
        },
        "org.springframework.boot:spring-boot-dependencies": {
            "locked": "3.2.3"
        },
        "org.springframework.boot:spring-boot-starter": {
            "locked": "3.2.3",
            "transitive": [
                "org.springframework.boot:spring-boot-dependencies"
            ]
        },
        "org.springframework.boot:spring-boot-starter-logging": {
            "locked": "3.2.3",
            "transitive": [
                "org.springframework.boot:spring-boot-dependencies",
                "org.springframework.boot:spring-boot-starter"
            ]
        },
        "org.springframework.cloud:spring-cloud-dependencies": {
<<<<<<< HEAD
            "locked": "2023.0.1-SNAPSHOT"
=======
            "locked": "2023.0.1"
>>>>>>> c9f3dd29
        },
        "org.springframework:spring-aop": {
            "locked": "6.1.4",
            "transitive": [
                "org.springframework.boot:spring-boot-dependencies",
                "org.springframework:spring-context"
            ]
        },
        "org.springframework:spring-beans": {
            "locked": "6.1.4",
            "transitive": [
                "org.springframework.boot:spring-boot-dependencies",
                "org.springframework:spring-aop",
                "org.springframework:spring-context",
                "org.springframework:spring-web"
            ]
        },
        "org.springframework:spring-context": {
            "locked": "6.1.4",
            "transitive": [
                "org.springframework.boot:spring-boot",
                "org.springframework.boot:spring-boot-dependencies"
            ]
        },
        "org.springframework:spring-core": {
            "locked": "6.1.4",
            "transitive": [
                "org.springframework.boot:spring-boot",
                "org.springframework.boot:spring-boot-dependencies",
                "org.springframework.boot:spring-boot-starter",
                "org.springframework:spring-aop",
                "org.springframework:spring-beans",
                "org.springframework:spring-context",
                "org.springframework:spring-expression",
                "org.springframework:spring-test",
                "org.springframework:spring-web"
            ]
        },
        "org.springframework:spring-expression": {
            "locked": "6.1.4",
            "transitive": [
                "org.springframework.boot:spring-boot-dependencies",
                "org.springframework:spring-context"
            ]
        },
        "org.springframework:spring-jcl": {
            "locked": "6.1.4",
            "transitive": [
                "org.springframework.boot:spring-boot-dependencies",
                "org.springframework:spring-core"
            ]
        },
        "org.springframework:spring-test": {
            "locked": "6.1.4",
            "transitive": [
                "org.springframework.boot:spring-boot-dependencies"
            ]
        },
        "org.springframework:spring-web": {
            "locked": "6.1.4",
            "transitive": [
                "org.springframework.boot:spring-boot-dependencies"
            ]
        },
        "org.yaml:snakeyaml": {
            "locked": "2.2",
            "transitive": [
                "org.springframework.boot:spring-boot-dependencies",
                "org.springframework.boot:spring-boot-starter"
            ]
        }
    },
    "jmhRuntimeClasspath": {
        "ch.qos.logback:logback-classic": {
            "locked": "1.4.14",
            "transitive": [
                "org.springframework.boot:spring-boot-dependencies",
                "org.springframework.boot:spring-boot-starter-logging"
            ]
        },
        "ch.qos.logback:logback-core": {
            "locked": "1.4.14",
            "transitive": [
                "ch.qos.logback:logback-classic",
                "org.springframework.boot:spring-boot-dependencies"
            ]
        },
        "com.apollographql.federation:federation-graphql-java-support": {
            "locked": "4.4.0",
            "transitive": [
                "com.netflix.graphql.dgs:graphql-dgs",
                "com.netflix.graphql.dgs:graphql-dgs-platform"
            ]
        },
        "com.fasterxml.jackson.core:jackson-annotations": {
            "locked": "2.15.4",
            "transitive": [
                "com.fasterxml.jackson.core:jackson-databind",
                "com.fasterxml.jackson.datatype:jackson-datatype-jsr310",
                "com.fasterxml.jackson.module:jackson-module-kotlin",
                "com.fasterxml.jackson:jackson-bom",
                "org.springframework.boot:spring-boot-dependencies"
            ]
        },
        "com.fasterxml.jackson.core:jackson-core": {
            "locked": "2.15.4",
            "transitive": [
                "com.fasterxml.jackson.core:jackson-databind",
                "com.fasterxml.jackson.datatype:jackson-datatype-jdk8",
                "com.fasterxml.jackson.datatype:jackson-datatype-jsr310",
                "com.fasterxml.jackson.module:jackson-module-parameter-names",
                "com.fasterxml.jackson:jackson-bom",
                "org.springframework.boot:spring-boot-dependencies"
            ]
        },
        "com.fasterxml.jackson.core:jackson-databind": {
            "locked": "2.15.4",
            "transitive": [
                "com.fasterxml.jackson.datatype:jackson-datatype-jdk8",
                "com.fasterxml.jackson.datatype:jackson-datatype-jsr310",
                "com.fasterxml.jackson.module:jackson-module-kotlin",
                "com.fasterxml.jackson.module:jackson-module-parameter-names",
                "com.fasterxml.jackson:jackson-bom",
                "org.springframework.boot:spring-boot-dependencies",
                "org.springframework.boot:spring-boot-starter-json"
            ]
        },
        "com.fasterxml.jackson.datatype:jackson-datatype-jdk8": {
            "locked": "2.15.4",
            "transitive": [
                "com.fasterxml.jackson:jackson-bom",
                "org.springframework.boot:spring-boot-dependencies",
                "org.springframework.boot:spring-boot-starter-json"
            ]
        },
        "com.fasterxml.jackson.datatype:jackson-datatype-jsr310": {
            "locked": "2.15.4",
            "transitive": [
                "com.fasterxml.jackson:jackson-bom",
                "com.netflix.graphql.dgs:graphql-dgs",
                "org.springframework.boot:spring-boot-dependencies",
                "org.springframework.boot:spring-boot-starter-json"
            ]
        },
        "com.fasterxml.jackson.module:jackson-module-kotlin": {
            "locked": "2.15.4",
            "transitive": [
                "com.fasterxml.jackson:jackson-bom",
                "com.netflix.graphql.dgs:graphql-dgs",
                "com.netflix.graphql.dgs:graphql-dgs-spring-webmvc",
                "org.springframework.boot:spring-boot-dependencies"
            ]
        },
        "com.fasterxml.jackson.module:jackson-module-parameter-names": {
            "locked": "2.15.4",
            "transitive": [
                "com.fasterxml.jackson:jackson-bom",
                "org.springframework.boot:spring-boot-dependencies",
                "org.springframework.boot:spring-boot-starter-json"
            ]
        },
        "com.fasterxml.jackson:jackson-bom": {
            "locked": "2.15.4",
            "transitive": [
                "com.fasterxml.jackson.core:jackson-annotations",
                "com.fasterxml.jackson.core:jackson-core",
                "com.fasterxml.jackson.core:jackson-databind",
                "com.fasterxml.jackson.datatype:jackson-datatype-jdk8",
                "com.fasterxml.jackson.datatype:jackson-datatype-jsr310",
                "com.fasterxml.jackson.module:jackson-module-kotlin",
                "com.fasterxml.jackson.module:jackson-module-parameter-names"
            ]
        },
        "com.github.ben-manes.caffeine:caffeine": {
            "locked": "3.1.8",
            "transitive": [
                "org.springframework.boot:spring-boot-dependencies"
            ]
        },
        "com.github.mifmif:generex": {
            "locked": "1.0.2",
            "transitive": [
                "net.datafaker:datafaker"
            ]
        },
        "com.google.errorprone:error_prone_annotations": {
            "locked": "2.21.1",
            "transitive": [
                "com.github.ben-manes.caffeine:caffeine"
            ]
        },
        "com.google.protobuf:protobuf-java": {
            "locked": "3.25.2",
            "transitive": [
                "com.apollographql.federation:federation-graphql-java-support"
            ]
        },
        "com.graphql-java:graphql-java": {
            "locked": "21.5",
            "transitive": [
                "com.apollographql.federation:federation-graphql-java-support",
                "com.netflix.graphql.dgs:graphql-dgs",
                "com.netflix.graphql.dgs:graphql-dgs-mocking",
                "com.netflix.graphql.dgs:graphql-dgs-platform",
                "com.netflix.graphql.dgs:graphql-error-types",
                "org.springframework.boot:spring-boot-dependencies"
            ]
        },
        "com.graphql-java:java-dataloader": {
            "locked": "3.2.2",
            "transitive": [
                "com.graphql-java:graphql-java",
                "com.netflix.graphql.dgs:graphql-dgs",
                "com.netflix.graphql.dgs:graphql-dgs-platform"
            ]
        },
        "com.jayway.jsonpath:json-path": {
            "locked": "2.9.0",
            "transitive": [
                "com.netflix.graphql.dgs:graphql-dgs",
                "com.netflix.graphql.dgs:graphql-dgs-platform",
                "org.springframework.boot:spring-boot-dependencies",
                "org.springframework.boot:spring-boot-starter-test"
            ]
        },
        "com.netflix.graphql.dgs:graphql-dgs": {
            "project": true,
            "transitive": [
                "com.netflix.graphql.dgs:graphql-dgs-platform",
                "com.netflix.graphql.dgs:graphql-dgs-spring-webmvc"
            ]
        },
        "com.netflix.graphql.dgs:graphql-dgs-mocking": {
            "project": true,
            "transitive": [
                "com.netflix.graphql.dgs:graphql-dgs",
                "com.netflix.graphql.dgs:graphql-dgs-platform"
            ]
        },
        "com.netflix.graphql.dgs:graphql-dgs-platform": {
            "project": true,
            "transitive": [
                "com.netflix.graphql.dgs:graphql-dgs",
                "com.netflix.graphql.dgs:graphql-dgs-mocking",
                "com.netflix.graphql.dgs:graphql-dgs-spring-webmvc",
                "com.netflix.graphql.dgs:graphql-error-types"
            ]
        },
        "com.netflix.graphql.dgs:graphql-dgs-spring-webmvc": {
            "project": true,
            "transitive": [
                "com.netflix.graphql.dgs:graphql-dgs-platform"
            ]
        },
        "com.netflix.graphql.dgs:graphql-error-types": {
            "project": true,
            "transitive": [
                "com.netflix.graphql.dgs:graphql-dgs",
                "com.netflix.graphql.dgs:graphql-dgs-platform",
                "com.netflix.graphql.dgs:graphql-dgs-spring-webmvc"
            ]
        },
        "com.vaadin.external.google:android-json": {
            "locked": "0.0.20131108.vaadin1",
            "transitive": [
                "org.skyscreamer:jsonassert"
            ]
        },
        "dk.brics.automaton:automaton": {
            "locked": "1.11-8",
            "transitive": [
                "com.github.mifmif:generex"
            ]
        },
        "io.micrometer:micrometer-commons": {
            "locked": "1.12.3",
            "transitive": [
                "io.micrometer:micrometer-observation",
                "org.springframework.boot:spring-boot-dependencies"
            ]
        },
        "io.micrometer:micrometer-observation": {
            "locked": "1.12.3",
            "transitive": [
                "org.springframework.boot:spring-boot-dependencies",
                "org.springframework:spring-context",
                "org.springframework:spring-web"
            ]
        },
        "io.mockk:mockk": {
            "locked": "1.13.10"
        },
        "io.mockk:mockk-agent": {
            "locked": "1.13.10",
            "transitive": [
                "io.mockk:mockk-jvm"
            ]
        },
        "io.mockk:mockk-agent-api": {
            "locked": "1.13.10",
            "transitive": [
                "io.mockk:mockk-agent-jvm",
                "io.mockk:mockk-jvm"
            ]
        },
        "io.mockk:mockk-agent-api-jvm": {
            "locked": "1.13.10",
            "transitive": [
                "io.mockk:mockk-agent-api"
            ]
        },
        "io.mockk:mockk-agent-jvm": {
            "locked": "1.13.10",
            "transitive": [
                "io.mockk:mockk-agent"
            ]
        },
        "io.mockk:mockk-core": {
            "locked": "1.13.10",
            "transitive": [
                "io.mockk:mockk-agent-jvm",
                "io.mockk:mockk-dsl-jvm",
                "io.mockk:mockk-jvm"
            ]
        },
        "io.mockk:mockk-core-jvm": {
            "locked": "1.13.10",
            "transitive": [
                "io.mockk:mockk-core"
            ]
        },
        "io.mockk:mockk-dsl": {
            "locked": "1.13.10",
            "transitive": [
                "io.mockk:mockk-jvm"
            ]
        },
        "io.mockk:mockk-dsl-jvm": {
            "locked": "1.13.10",
            "transitive": [
                "io.mockk:mockk-dsl"
            ]
        },
        "io.mockk:mockk-jvm": {
            "locked": "1.13.10",
            "transitive": [
                "io.mockk:mockk"
            ]
        },
        "io.projectreactor:reactor-core": {
            "locked": "3.6.3",
            "transitive": [
                "com.netflix.graphql.dgs:graphql-dgs-platform",
                "org.jetbrains.kotlinx:kotlinx-coroutines-reactor",
                "org.springframework.boot:spring-boot-dependencies"
            ]
        },
        "jakarta.activation:jakarta.activation-api": {
            "locked": "2.1.2",
            "transitive": [
                "jakarta.xml.bind:jakarta.xml.bind-api",
                "org.springframework.boot:spring-boot-dependencies"
            ]
        },
        "jakarta.annotation:jakarta.annotation-api": {
            "locked": "2.1.1",
            "transitive": [
                "org.springframework.boot:spring-boot-dependencies",
                "org.springframework.boot:spring-boot-starter",
                "org.springframework.boot:spring-boot-starter-tomcat"
            ]
        },
        "jakarta.xml.bind:jakarta.xml.bind-api": {
            "locked": "4.0.1",
            "transitive": [
                "org.springframework.boot:spring-boot-dependencies",
                "org.springframework.boot:spring-boot-starter-test"
            ]
        },
        "junit:junit": {
            "locked": "4.13.2",
            "transitive": [
                "io.mockk:mockk-jvm",
                "org.springframework.boot:spring-boot-dependencies"
            ]
        },
        "net.bytebuddy:byte-buddy": {
            "locked": "1.14.12",
            "transitive": [
                "io.mockk:mockk-agent-jvm",
                "org.assertj:assertj-core",
                "org.mockito:mockito-core",
                "org.springframework.boot:spring-boot-dependencies"
            ]
        },
        "net.bytebuddy:byte-buddy-agent": {
            "locked": "1.14.12",
            "transitive": [
                "io.mockk:mockk-agent-jvm",
                "org.mockito:mockito-core",
                "org.springframework.boot:spring-boot-dependencies"
            ]
        },
        "net.datafaker:datafaker": {
            "locked": "2.1.0",
            "transitive": [
                "com.netflix.graphql.dgs:graphql-dgs-mocking"
            ]
        },
        "net.minidev:accessors-smart": {
            "locked": "2.5.0",
            "transitive": [
                "net.minidev:json-smart"
            ]
        },
        "net.minidev:json-smart": {
            "locked": "2.5.0",
            "transitive": [
                "com.jayway.jsonpath:json-path",
                "org.springframework.boot:spring-boot-dependencies",
                "org.springframework.boot:spring-boot-starter-test"
            ]
        },
        "net.sf.jopt-simple:jopt-simple": {
            "locked": "5.0.4",
            "transitive": [
                "org.openjdk.jmh:jmh-core"
            ]
        },
        "org.apache.commons:commons-lang3": {
            "locked": "3.13.0",
            "transitive": [
                "org.springframework.boot:spring-boot-dependencies"
            ]
        },
        "org.apache.commons:commons-math3": {
            "locked": "3.6.1",
            "transitive": [
                "org.openjdk.jmh:jmh-core"
            ]
        },
        "org.apache.logging.log4j:log4j-api": {
            "locked": "2.23.1",
            "transitive": [
                "com.netflix.graphql.dgs:graphql-dgs-platform",
                "org.apache.logging.log4j:log4j-to-slf4j",
                "org.springframework.boot:spring-boot-dependencies"
            ]
        },
        "org.apache.logging.log4j:log4j-to-slf4j": {
            "locked": "2.23.1",
            "transitive": [
                "com.netflix.graphql.dgs:graphql-dgs-platform",
                "org.springframework.boot:spring-boot-dependencies",
                "org.springframework.boot:spring-boot-starter-logging"
            ]
        },
        "org.apache.tomcat.embed:tomcat-embed-core": {
            "locked": "10.1.19",
            "transitive": [
                "org.apache.tomcat.embed:tomcat-embed-websocket",
                "org.springframework.boot:spring-boot-dependencies",
                "org.springframework.boot:spring-boot-starter-tomcat"
            ]
        },
        "org.apache.tomcat.embed:tomcat-embed-el": {
            "locked": "10.1.19",
            "transitive": [
                "org.springframework.boot:spring-boot-dependencies",
                "org.springframework.boot:spring-boot-starter-tomcat"
            ]
        },
        "org.apache.tomcat.embed:tomcat-embed-websocket": {
            "locked": "10.1.19",
            "transitive": [
                "org.springframework.boot:spring-boot-dependencies",
                "org.springframework.boot:spring-boot-starter-tomcat"
            ]
        },
        "org.assertj:assertj-core": {
            "locked": "3.24.2",
            "transitive": [
                "org.springframework.boot:spring-boot-dependencies",
                "org.springframework.boot:spring-boot-starter-test"
            ]
        },
        "org.awaitility:awaitility": {
            "locked": "4.2.0",
            "transitive": [
                "org.springframework.boot:spring-boot-dependencies",
                "org.springframework.boot:spring-boot-starter-test"
            ]
        },
        "org.checkerframework:checker-qual": {
            "locked": "3.37.0",
            "transitive": [
                "com.github.ben-manes.caffeine:caffeine"
            ]
        },
        "org.hamcrest:hamcrest": {
            "locked": "2.2",
            "transitive": [
                "org.awaitility:awaitility",
                "org.hamcrest:hamcrest-core",
                "org.springframework.boot:spring-boot-dependencies",
                "org.springframework.boot:spring-boot-starter-test"
            ]
        },
        "org.hamcrest:hamcrest-core": {
            "locked": "2.2",
            "transitive": [
                "junit:junit",
                "org.springframework.boot:spring-boot-dependencies"
            ]
        },
        "org.jetbrains.kotlin:kotlin-bom": {
            "locked": "1.9.23"
        },
        "org.jetbrains.kotlin:kotlin-reflect": {
            "locked": "1.9.23",
            "transitive": [
                "com.fasterxml.jackson.module:jackson-module-kotlin",
                "com.netflix.graphql.dgs:graphql-dgs",
                "com.netflix.graphql.dgs:graphql-dgs-spring-webmvc",
                "io.mockk:mockk-agent-jvm",
                "io.mockk:mockk-core-jvm",
                "io.mockk:mockk-dsl-jvm",
                "io.mockk:mockk-jvm",
                "org.jetbrains.kotlin:kotlin-bom",
                "org.springframework.boot:spring-boot-dependencies"
            ]
        },
        "org.jetbrains.kotlin:kotlin-stdlib": {
            "locked": "1.9.23",
            "transitive": [
                "com.netflix.graphql.dgs:graphql-dgs",
                "com.netflix.graphql.dgs:graphql-dgs-mocking",
                "com.netflix.graphql.dgs:graphql-dgs-spring-webmvc",
                "com.netflix.graphql.dgs:graphql-error-types",
                "org.jetbrains.kotlin:kotlin-bom",
                "org.jetbrains.kotlin:kotlin-reflect",
                "org.jetbrains.kotlin:kotlin-stdlib-common",
                "org.jetbrains.kotlin:kotlin-stdlib-jdk7",
                "org.jetbrains.kotlin:kotlin-stdlib-jdk8",
                "org.springframework.boot:spring-boot-dependencies"
            ]
        },
        "org.jetbrains.kotlin:kotlin-stdlib-common": {
            "locked": "1.9.23",
            "transitive": [
                "io.mockk:mockk-agent-api-jvm",
                "io.mockk:mockk-agent-jvm",
                "io.mockk:mockk-core-jvm",
                "io.mockk:mockk-dsl-jvm",
                "io.mockk:mockk-jvm",
                "org.jetbrains.kotlin:kotlin-bom",
                "org.jetbrains.kotlin:kotlin-stdlib",
                "org.jetbrains.kotlinx:kotlinx-coroutines-core-jvm",
                "org.springframework.boot:spring-boot-dependencies"
            ]
        },
        "org.jetbrains.kotlin:kotlin-stdlib-jdk7": {
            "locked": "1.9.23",
            "transitive": [
                "org.jetbrains.kotlin:kotlin-bom",
                "org.jetbrains.kotlin:kotlin-stdlib",
                "org.jetbrains.kotlin:kotlin-stdlib-jdk8",
                "org.springframework.boot:spring-boot-dependencies"
            ]
        },
        "org.jetbrains.kotlin:kotlin-stdlib-jdk8": {
            "locked": "1.9.23",
            "transitive": [
                "io.mockk:mockk-agent-api-jvm",
                "io.mockk:mockk-agent-jvm",
                "io.mockk:mockk-core-jvm",
                "io.mockk:mockk-dsl-jvm",
                "io.mockk:mockk-jvm",
                "org.jetbrains.kotlin:kotlin-bom",
                "org.jetbrains.kotlin:kotlin-stdlib",
                "org.jetbrains.kotlinx:kotlinx-coroutines-core-jvm",
                "org.jetbrains.kotlinx:kotlinx-coroutines-reactive",
                "org.jetbrains.kotlinx:kotlinx-coroutines-reactor",
                "org.springframework.boot:spring-boot-dependencies"
            ]
        },
        "org.jetbrains.kotlinx:kotlinx-coroutines-bom": {
            "locked": "1.7.3",
            "transitive": [
                "io.mockk:mockk-dsl-jvm",
                "io.mockk:mockk-jvm",
                "org.jetbrains.kotlinx:kotlinx-coroutines-core-jvm",
                "org.jetbrains.kotlinx:kotlinx-coroutines-reactive",
                "org.jetbrains.kotlinx:kotlinx-coroutines-reactor"
            ]
        },
        "org.jetbrains.kotlinx:kotlinx-coroutines-core": {
            "locked": "1.7.3",
            "transitive": [
                "com.netflix.graphql.dgs:graphql-dgs",
                "io.mockk:mockk-dsl-jvm",
                "io.mockk:mockk-jvm",
                "org.jetbrains.kotlinx:kotlinx-coroutines-bom",
                "org.jetbrains.kotlinx:kotlinx-coroutines-reactive",
                "org.jetbrains.kotlinx:kotlinx-coroutines-reactor",
                "org.springframework.boot:spring-boot-dependencies"
            ]
        },
        "org.jetbrains.kotlinx:kotlinx-coroutines-core-jvm": {
            "locked": "1.7.3",
            "transitive": [
                "org.jetbrains.kotlinx:kotlinx-coroutines-bom",
                "org.jetbrains.kotlinx:kotlinx-coroutines-core",
                "org.springframework.boot:spring-boot-dependencies"
            ]
        },
        "org.jetbrains.kotlinx:kotlinx-coroutines-reactive": {
            "locked": "1.7.3",
            "transitive": [
                "org.jetbrains.kotlinx:kotlinx-coroutines-bom",
                "org.jetbrains.kotlinx:kotlinx-coroutines-reactor",
                "org.springframework.boot:spring-boot-dependencies"
            ]
        },
        "org.jetbrains.kotlinx:kotlinx-coroutines-reactor": {
            "locked": "1.7.3",
            "transitive": [
                "com.netflix.graphql.dgs:graphql-dgs",
                "org.jetbrains.kotlinx:kotlinx-coroutines-bom",
                "org.springframework.boot:spring-boot-dependencies"
            ]
        },
        "org.jetbrains:annotations": {
            "locked": "23.0.0",
            "transitive": [
                "org.jetbrains.kotlin:kotlin-stdlib",
                "org.jetbrains.kotlinx:kotlinx-coroutines-core-jvm"
            ]
        },
        "org.junit.jupiter:junit-jupiter": {
            "locked": "5.10.2",
            "transitive": [
                "io.mockk:mockk-jvm",
                "org.junit:junit-bom",
                "org.springframework.boot:spring-boot-dependencies",
                "org.springframework.boot:spring-boot-starter-test"
            ]
        },
        "org.junit.jupiter:junit-jupiter-api": {
            "locked": "5.10.2",
            "transitive": [
                "org.junit.jupiter:junit-jupiter",
                "org.junit.jupiter:junit-jupiter-engine",
                "org.junit.jupiter:junit-jupiter-params",
                "org.junit:junit-bom",
                "org.mockito:mockito-junit-jupiter",
                "org.springframework.boot:spring-boot-dependencies"
            ]
        },
        "org.junit.jupiter:junit-jupiter-engine": {
            "locked": "5.10.2",
            "transitive": [
                "org.junit.jupiter:junit-jupiter",
                "org.junit:junit-bom",
                "org.springframework.boot:spring-boot-dependencies"
            ]
        },
        "org.junit.jupiter:junit-jupiter-params": {
            "locked": "5.10.2",
            "transitive": [
                "org.junit.jupiter:junit-jupiter",
                "org.junit:junit-bom",
                "org.springframework.boot:spring-boot-dependencies"
            ]
        },
        "org.junit.platform:junit-platform-commons": {
            "locked": "1.10.2",
            "transitive": [
                "org.junit.jupiter:junit-jupiter-api",
                "org.junit.platform:junit-platform-engine",
                "org.junit:junit-bom",
                "org.springframework.boot:spring-boot-dependencies"
            ]
        },
        "org.junit.platform:junit-platform-engine": {
            "locked": "1.10.2",
            "transitive": [
                "org.junit.jupiter:junit-jupiter-engine",
                "org.junit:junit-bom",
                "org.springframework.boot:spring-boot-dependencies"
            ]
        },
        "org.junit:junit-bom": {
            "locked": "5.10.2",
            "transitive": [
                "org.junit.jupiter:junit-jupiter",
                "org.junit.jupiter:junit-jupiter-api",
                "org.junit.jupiter:junit-jupiter-engine",
                "org.junit.jupiter:junit-jupiter-params",
                "org.junit.platform:junit-platform-commons",
                "org.junit.platform:junit-platform-engine"
            ]
        },
        "org.mockito:mockito-core": {
            "locked": "5.7.0",
            "transitive": [
                "org.mockito:mockito-junit-jupiter",
                "org.springframework.boot:spring-boot-dependencies",
                "org.springframework.boot:spring-boot-starter-test"
            ]
        },
        "org.mockito:mockito-junit-jupiter": {
            "locked": "5.7.0",
            "transitive": [
                "org.springframework.boot:spring-boot-dependencies",
                "org.springframework.boot:spring-boot-starter-test"
            ]
        },
        "org.objenesis:objenesis": {
            "locked": "3.3",
            "transitive": [
                "io.mockk:mockk-agent-jvm",
                "org.mockito:mockito-core"
            ]
        },
        "org.openjdk.jmh:jmh-core": {
            "locked": "1.37",
            "transitive": [
                "org.openjdk.jmh:jmh-generator-annprocess",
                "org.openjdk.jmh:jmh-generator-asm",
                "org.openjdk.jmh:jmh-generator-bytecode",
                "org.openjdk.jmh:jmh-generator-reflection"
            ]
        },
        "org.openjdk.jmh:jmh-generator-annprocess": {
            "locked": "1.37"
        },
        "org.openjdk.jmh:jmh-generator-asm": {
            "locked": "1.36",
            "transitive": [
                "org.openjdk.jmh:jmh-generator-bytecode"
            ]
        },
        "org.openjdk.jmh:jmh-generator-bytecode": {
            "locked": "1.36"
        },
        "org.openjdk.jmh:jmh-generator-reflection": {
            "locked": "1.36",
            "transitive": [
                "org.openjdk.jmh:jmh-generator-asm",
                "org.openjdk.jmh:jmh-generator-bytecode"
            ]
        },
        "org.opentest4j:opentest4j": {
            "locked": "1.3.0",
            "transitive": [
                "org.junit.jupiter:junit-jupiter-api",
                "org.junit.platform:junit-platform-engine"
            ]
        },
        "org.ow2.asm:asm": {
            "locked": "9.3",
            "transitive": [
                "net.minidev:accessors-smart",
                "org.openjdk.jmh:jmh-generator-asm"
            ]
        },
        "org.reactivestreams:reactive-streams": {
            "locked": "1.0.4",
            "transitive": [
                "com.graphql-java:graphql-java",
                "io.projectreactor:reactor-core",
                "org.jetbrains.kotlinx:kotlinx-coroutines-reactive",
                "org.springframework.boot:spring-boot-dependencies"
            ]
        },
        "org.skyscreamer:jsonassert": {
            "locked": "1.5.1",
            "transitive": [
                "org.springframework.boot:spring-boot-dependencies",
                "org.springframework.boot:spring-boot-starter-test"
            ]
        },
        "org.slf4j:jul-to-slf4j": {
            "locked": "2.0.12",
            "transitive": [
                "org.springframework.boot:spring-boot-dependencies",
                "org.springframework.boot:spring-boot-starter-logging"
            ]
        },
        "org.slf4j:slf4j-api": {
            "locked": "2.0.12",
            "transitive": [
                "ch.qos.logback:logback-classic",
                "com.apollographql.federation:federation-graphql-java-support",
                "com.graphql-java:graphql-java",
                "com.graphql-java:java-dataloader",
                "com.jayway.jsonpath:json-path",
                "com.netflix.graphql.dgs:graphql-dgs-mocking",
                "org.apache.logging.log4j:log4j-to-slf4j",
                "org.slf4j:jul-to-slf4j",
                "org.springframework.boot:spring-boot-dependencies"
            ]
        },
        "org.springframework.boot:spring-boot": {
            "locked": "3.2.3",
            "transitive": [
                "org.springframework.boot:spring-boot-autoconfigure",
                "org.springframework.boot:spring-boot-dependencies",
                "org.springframework.boot:spring-boot-starter",
                "org.springframework.boot:spring-boot-test",
                "org.springframework.boot:spring-boot-test-autoconfigure"
            ]
        },
        "org.springframework.boot:spring-boot-autoconfigure": {
            "locked": "3.2.3",
            "transitive": [
                "org.springframework.boot:spring-boot-dependencies",
                "org.springframework.boot:spring-boot-starter",
                "org.springframework.boot:spring-boot-test-autoconfigure"
            ]
        },
        "org.springframework.boot:spring-boot-dependencies": {
            "locked": "3.2.3"
        },
        "org.springframework.boot:spring-boot-starter": {
            "locked": "3.2.3",
            "transitive": [
                "org.springframework.boot:spring-boot-dependencies",
                "org.springframework.boot:spring-boot-starter-json",
                "org.springframework.boot:spring-boot-starter-test",
                "org.springframework.boot:spring-boot-starter-web"
            ]
        },
        "org.springframework.boot:spring-boot-starter-json": {
            "locked": "3.2.3",
            "transitive": [
                "org.springframework.boot:spring-boot-dependencies",
                "org.springframework.boot:spring-boot-starter-web"
            ]
        },
        "org.springframework.boot:spring-boot-starter-logging": {
            "locked": "3.2.3",
            "transitive": [
                "org.springframework.boot:spring-boot-dependencies",
                "org.springframework.boot:spring-boot-starter"
            ]
        },
        "org.springframework.boot:spring-boot-starter-test": {
            "locked": "3.2.3",
            "transitive": [
                "org.springframework.boot:spring-boot-dependencies"
            ]
        },
        "org.springframework.boot:spring-boot-starter-tomcat": {
            "locked": "3.2.3",
            "transitive": [
                "org.springframework.boot:spring-boot-dependencies",
                "org.springframework.boot:spring-boot-starter-web"
            ]
        },
        "org.springframework.boot:spring-boot-starter-web": {
            "locked": "3.2.3",
            "transitive": [
                "org.springframework.boot:spring-boot-dependencies"
            ]
        },
        "org.springframework.boot:spring-boot-test": {
            "locked": "3.2.3",
            "transitive": [
                "org.springframework.boot:spring-boot-dependencies",
                "org.springframework.boot:spring-boot-starter-test",
                "org.springframework.boot:spring-boot-test-autoconfigure"
            ]
        },
        "org.springframework.boot:spring-boot-test-autoconfigure": {
            "locked": "3.2.3",
            "transitive": [
                "org.springframework.boot:spring-boot-dependencies",
                "org.springframework.boot:spring-boot-starter-test"
            ]
        },
        "org.springframework.cloud:spring-cloud-dependencies": {
<<<<<<< HEAD
            "locked": "2023.0.1-SNAPSHOT"
=======
            "locked": "2023.0.1"
>>>>>>> c9f3dd29
        },
        "org.springframework:spring-aop": {
            "locked": "6.1.4",
            "transitive": [
                "org.springframework.boot:spring-boot-dependencies",
                "org.springframework:spring-context",
                "org.springframework:spring-webmvc"
            ]
        },
        "org.springframework:spring-beans": {
            "locked": "6.1.4",
            "transitive": [
                "org.springframework.boot:spring-boot-dependencies",
                "org.springframework:spring-aop",
                "org.springframework:spring-context",
                "org.springframework:spring-web",
                "org.springframework:spring-webmvc"
            ]
        },
        "org.springframework:spring-context": {
            "locked": "6.1.4",
            "transitive": [
                "com.netflix.graphql.dgs:graphql-dgs",
                "org.springframework.boot:spring-boot",
                "org.springframework.boot:spring-boot-dependencies",
                "org.springframework:spring-webmvc"
            ]
        },
        "org.springframework:spring-core": {
            "locked": "6.1.4",
            "transitive": [
                "org.springframework.boot:spring-boot",
                "org.springframework.boot:spring-boot-dependencies",
                "org.springframework.boot:spring-boot-starter",
                "org.springframework.boot:spring-boot-starter-test",
                "org.springframework:spring-aop",
                "org.springframework:spring-beans",
                "org.springframework:spring-context",
                "org.springframework:spring-expression",
                "org.springframework:spring-test",
                "org.springframework:spring-web",
                "org.springframework:spring-webmvc"
            ]
        },
        "org.springframework:spring-expression": {
            "locked": "6.1.4",
            "transitive": [
                "org.springframework.boot:spring-boot-dependencies",
                "org.springframework:spring-context",
                "org.springframework:spring-webmvc"
            ]
        },
        "org.springframework:spring-jcl": {
            "locked": "6.1.4",
            "transitive": [
                "org.springframework.boot:spring-boot-dependencies",
                "org.springframework:spring-core"
            ]
        },
        "org.springframework:spring-test": {
            "locked": "6.1.4",
            "transitive": [
                "org.springframework.boot:spring-boot-dependencies",
                "org.springframework.boot:spring-boot-starter-test"
            ]
        },
        "org.springframework:spring-web": {
            "locked": "6.1.4",
            "transitive": [
                "com.netflix.graphql.dgs:graphql-dgs",
                "com.netflix.graphql.dgs:graphql-dgs-spring-webmvc",
                "org.springframework.boot:spring-boot-dependencies",
                "org.springframework.boot:spring-boot-starter-json",
                "org.springframework.boot:spring-boot-starter-web",
                "org.springframework:spring-webmvc"
            ]
        },
        "org.springframework:spring-webmvc": {
            "locked": "6.1.4",
            "transitive": [
                "org.springframework.boot:spring-boot-dependencies",
                "org.springframework.boot:spring-boot-starter-web"
            ]
        },
        "org.xmlunit:xmlunit-core": {
            "locked": "2.9.1",
            "transitive": [
                "org.springframework.boot:spring-boot-dependencies",
                "org.springframework.boot:spring-boot-starter-test"
            ]
        },
        "org.yaml:snakeyaml": {
            "locked": "2.2",
            "transitive": [
                "net.datafaker:datafaker",
                "org.springframework.boot:spring-boot-dependencies",
                "org.springframework.boot:spring-boot-starter"
            ]
        }
    },
    "kotlinBuildToolsApiClasspath": {
        "com.fasterxml.jackson:jackson-bom": {
            "locked": "2.15.4"
        },
        "org.jetbrains.intellij.deps:trove4j": {
            "locked": "1.0.20200330",
            "transitive": [
                "org.jetbrains.kotlin:kotlin-compiler-embeddable"
            ]
        },
        "org.jetbrains.kotlin:kotlin-bom": {
            "locked": "1.9.23"
        },
        "org.jetbrains.kotlin:kotlin-build-common": {
            "locked": "1.9.23",
            "transitive": [
                "org.jetbrains.kotlin:kotlin-compiler-runner"
            ]
        },
        "org.jetbrains.kotlin:kotlin-build-tools-api": {
            "locked": "1.9.23",
            "transitive": [
                "org.jetbrains.kotlin:kotlin-build-tools-impl"
            ]
        },
        "org.jetbrains.kotlin:kotlin-build-tools-impl": {
            "locked": "1.9.23"
        },
        "org.jetbrains.kotlin:kotlin-compiler-embeddable": {
            "locked": "1.9.23",
            "transitive": [
                "org.jetbrains.kotlin:kotlin-bom",
                "org.jetbrains.kotlin:kotlin-build-tools-impl",
                "org.jetbrains.kotlin:kotlin-compiler-runner",
                "org.springframework.boot:spring-boot-dependencies"
            ]
        },
        "org.jetbrains.kotlin:kotlin-compiler-runner": {
            "locked": "1.9.23",
            "transitive": [
                "org.jetbrains.kotlin:kotlin-build-tools-impl"
            ]
        },
        "org.jetbrains.kotlin:kotlin-daemon-client": {
            "locked": "1.9.23",
            "transitive": [
                "org.jetbrains.kotlin:kotlin-bom",
                "org.jetbrains.kotlin:kotlin-compiler-runner",
                "org.springframework.boot:spring-boot-dependencies"
            ]
        },
        "org.jetbrains.kotlin:kotlin-daemon-embeddable": {
            "locked": "1.9.23",
            "transitive": [
                "org.jetbrains.kotlin:kotlin-compiler-embeddable"
            ]
        },
        "org.jetbrains.kotlin:kotlin-reflect": {
            "locked": "1.9.23",
            "transitive": [
                "org.jetbrains.kotlin:kotlin-bom",
                "org.jetbrains.kotlin:kotlin-compiler-embeddable",
                "org.springframework.boot:spring-boot-dependencies"
            ]
        },
        "org.jetbrains.kotlin:kotlin-script-runtime": {
            "locked": "1.9.23",
            "transitive": [
                "org.jetbrains.kotlin:kotlin-bom",
                "org.jetbrains.kotlin:kotlin-compiler-embeddable",
                "org.springframework.boot:spring-boot-dependencies"
            ]
        },
        "org.jetbrains.kotlin:kotlin-stdlib": {
            "locked": "1.9.23",
            "transitive": [
                "org.jetbrains.kotlin:kotlin-bom",
                "org.jetbrains.kotlin:kotlin-build-tools-impl",
                "org.jetbrains.kotlin:kotlin-compiler-embeddable",
                "org.springframework.boot:spring-boot-dependencies"
            ]
        },
        "org.jetbrains.kotlinx:kotlinx-coroutines-core-jvm": {
            "locked": "1.7.3",
            "transitive": [
                "org.jetbrains.kotlin:kotlin-compiler-runner",
                "org.springframework.boot:spring-boot-dependencies"
            ]
        },
        "org.jetbrains:annotations": {
            "locked": "13.0",
            "transitive": [
                "org.jetbrains.kotlin:kotlin-stdlib"
            ]
        },
        "org.springframework.boot:spring-boot-dependencies": {
            "locked": "3.2.3"
        },
        "org.springframework.cloud:spring-cloud-dependencies": {
<<<<<<< HEAD
            "locked": "2023.0.1-SNAPSHOT"
=======
            "locked": "2023.0.1"
>>>>>>> c9f3dd29
        }
    },
    "kotlinCompilerClasspath": {
        "com.fasterxml.jackson:jackson-bom": {
            "locked": "2.15.4"
        },
        "org.jetbrains.intellij.deps:trove4j": {
            "locked": "1.0.20200330",
            "transitive": [
                "org.jetbrains.kotlin:kotlin-compiler-embeddable"
            ]
        },
        "org.jetbrains.kotlin:kotlin-bom": {
            "locked": "1.9.23"
        },
        "org.jetbrains.kotlin:kotlin-compiler-embeddable": {
            "locked": "1.9.23",
            "transitive": [
                "org.jetbrains.kotlin:kotlin-bom",
                "org.springframework.boot:spring-boot-dependencies"
            ]
        },
        "org.jetbrains.kotlin:kotlin-daemon-embeddable": {
            "locked": "1.9.23",
            "transitive": [
                "org.jetbrains.kotlin:kotlin-compiler-embeddable"
            ]
        },
        "org.jetbrains.kotlin:kotlin-reflect": {
            "locked": "1.9.23",
            "transitive": [
                "org.jetbrains.kotlin:kotlin-bom",
                "org.jetbrains.kotlin:kotlin-compiler-embeddable",
                "org.springframework.boot:spring-boot-dependencies"
            ]
        },
        "org.jetbrains.kotlin:kotlin-script-runtime": {
            "locked": "1.9.23",
            "transitive": [
                "org.jetbrains.kotlin:kotlin-bom",
                "org.jetbrains.kotlin:kotlin-compiler-embeddable",
                "org.springframework.boot:spring-boot-dependencies"
            ]
        },
        "org.jetbrains.kotlin:kotlin-stdlib": {
            "locked": "1.9.23",
            "transitive": [
                "org.jetbrains.kotlin:kotlin-bom",
                "org.jetbrains.kotlin:kotlin-compiler-embeddable",
                "org.springframework.boot:spring-boot-dependencies"
            ]
        },
        "org.jetbrains:annotations": {
            "locked": "13.0",
            "transitive": [
                "org.jetbrains.kotlin:kotlin-stdlib"
            ]
        },
        "org.springframework.boot:spring-boot-dependencies": {
            "locked": "3.2.3"
        },
        "org.springframework.cloud:spring-cloud-dependencies": {
<<<<<<< HEAD
            "locked": "2023.0.1-SNAPSHOT"
=======
            "locked": "2023.0.1"
>>>>>>> c9f3dd29
        }
    },
    "kotlinCompilerPluginClasspath": {
        "com.fasterxml.jackson:jackson-bom": {
            "locked": "2.15.4"
        },
        "org.jetbrains.kotlin:kotlin-bom": {
            "locked": "1.9.23"
        },
        "org.springframework.boot:spring-boot-dependencies": {
            "locked": "3.2.3"
        },
        "org.springframework.cloud:spring-cloud-dependencies": {
<<<<<<< HEAD
            "locked": "2023.0.1-SNAPSHOT"
=======
            "locked": "2023.0.1"
>>>>>>> c9f3dd29
        }
    },
    "kotlinCompilerPluginClasspathJmh": {
        "com.fasterxml.jackson:jackson-bom": {
            "locked": "2.15.4"
        },
        "org.jetbrains.kotlin:kotlin-bom": {
            "locked": "1.9.23"
        },
        "org.jetbrains.kotlin:kotlin-script-runtime": {
            "locked": "1.9.23",
            "transitive": [
                "org.jetbrains.kotlin:kotlin-bom",
                "org.jetbrains.kotlin:kotlin-scripting-jvm",
                "org.springframework.boot:spring-boot-dependencies"
            ]
        },
        "org.jetbrains.kotlin:kotlin-scripting-common": {
            "locked": "1.9.23",
            "transitive": [
                "org.jetbrains.kotlin:kotlin-bom",
                "org.jetbrains.kotlin:kotlin-scripting-compiler-impl-embeddable",
                "org.jetbrains.kotlin:kotlin-scripting-jvm",
                "org.springframework.boot:spring-boot-dependencies"
            ]
        },
        "org.jetbrains.kotlin:kotlin-scripting-compiler-embeddable": {
            "locked": "1.9.23"
        },
        "org.jetbrains.kotlin:kotlin-scripting-compiler-impl-embeddable": {
            "locked": "1.9.23",
            "transitive": [
                "org.jetbrains.kotlin:kotlin-scripting-compiler-embeddable"
            ]
        },
        "org.jetbrains.kotlin:kotlin-scripting-jvm": {
            "locked": "1.9.23",
            "transitive": [
                "org.jetbrains.kotlin:kotlin-bom",
                "org.jetbrains.kotlin:kotlin-scripting-compiler-impl-embeddable",
                "org.springframework.boot:spring-boot-dependencies"
            ]
        },
        "org.jetbrains.kotlin:kotlin-stdlib": {
            "locked": "1.9.23",
            "transitive": [
                "org.jetbrains.kotlin:kotlin-bom",
                "org.jetbrains.kotlin:kotlin-scripting-common",
                "org.jetbrains.kotlin:kotlin-scripting-compiler-embeddable",
                "org.jetbrains.kotlin:kotlin-scripting-compiler-impl-embeddable",
                "org.jetbrains.kotlin:kotlin-scripting-jvm",
                "org.springframework.boot:spring-boot-dependencies"
            ]
        },
        "org.jetbrains:annotations": {
            "locked": "13.0",
            "transitive": [
                "org.jetbrains.kotlin:kotlin-stdlib"
            ]
        },
        "org.springframework.boot:spring-boot-dependencies": {
            "locked": "3.2.3"
        },
        "org.springframework.cloud:spring-cloud-dependencies": {
<<<<<<< HEAD
            "locked": "2023.0.1-SNAPSHOT"
=======
            "locked": "2023.0.1"
>>>>>>> c9f3dd29
        }
    },
    "kotlinCompilerPluginClasspathMain": {
        "com.fasterxml.jackson:jackson-bom": {
            "locked": "2.15.4"
        },
        "org.jetbrains.kotlin:kotlin-bom": {
            "locked": "1.9.23"
        },
        "org.jetbrains.kotlin:kotlin-script-runtime": {
            "locked": "1.9.23",
            "transitive": [
                "org.jetbrains.kotlin:kotlin-bom",
                "org.jetbrains.kotlin:kotlin-scripting-jvm",
                "org.springframework.boot:spring-boot-dependencies"
            ]
        },
        "org.jetbrains.kotlin:kotlin-scripting-common": {
            "locked": "1.9.23",
            "transitive": [
                "org.jetbrains.kotlin:kotlin-bom",
                "org.jetbrains.kotlin:kotlin-scripting-compiler-impl-embeddable",
                "org.jetbrains.kotlin:kotlin-scripting-jvm",
                "org.springframework.boot:spring-boot-dependencies"
            ]
        },
        "org.jetbrains.kotlin:kotlin-scripting-compiler-embeddable": {
            "locked": "1.9.23"
        },
        "org.jetbrains.kotlin:kotlin-scripting-compiler-impl-embeddable": {
            "locked": "1.9.23",
            "transitive": [
                "org.jetbrains.kotlin:kotlin-scripting-compiler-embeddable"
            ]
        },
        "org.jetbrains.kotlin:kotlin-scripting-jvm": {
            "locked": "1.9.23",
            "transitive": [
                "org.jetbrains.kotlin:kotlin-bom",
                "org.jetbrains.kotlin:kotlin-scripting-compiler-impl-embeddable",
                "org.springframework.boot:spring-boot-dependencies"
            ]
        },
        "org.jetbrains.kotlin:kotlin-stdlib": {
            "locked": "1.9.23",
            "transitive": [
                "org.jetbrains.kotlin:kotlin-bom",
                "org.jetbrains.kotlin:kotlin-scripting-common",
                "org.jetbrains.kotlin:kotlin-scripting-compiler-embeddable",
                "org.jetbrains.kotlin:kotlin-scripting-compiler-impl-embeddable",
                "org.jetbrains.kotlin:kotlin-scripting-jvm",
                "org.springframework.boot:spring-boot-dependencies"
            ]
        },
        "org.jetbrains:annotations": {
            "locked": "13.0",
            "transitive": [
                "org.jetbrains.kotlin:kotlin-stdlib"
            ]
        },
        "org.springframework.boot:spring-boot-dependencies": {
            "locked": "3.2.3"
        },
        "org.springframework.cloud:spring-cloud-dependencies": {
<<<<<<< HEAD
            "locked": "2023.0.1-SNAPSHOT"
=======
            "locked": "2023.0.1"
>>>>>>> c9f3dd29
        }
    },
    "kotlinCompilerPluginClasspathTest": {
        "com.fasterxml.jackson:jackson-bom": {
            "locked": "2.15.4"
        },
        "org.jetbrains.kotlin:kotlin-bom": {
            "locked": "1.9.23"
        },
        "org.jetbrains.kotlin:kotlin-script-runtime": {
            "locked": "1.9.23",
            "transitive": [
                "org.jetbrains.kotlin:kotlin-bom",
                "org.jetbrains.kotlin:kotlin-scripting-jvm",
                "org.springframework.boot:spring-boot-dependencies"
            ]
        },
        "org.jetbrains.kotlin:kotlin-scripting-common": {
            "locked": "1.9.23",
            "transitive": [
                "org.jetbrains.kotlin:kotlin-bom",
                "org.jetbrains.kotlin:kotlin-scripting-compiler-impl-embeddable",
                "org.jetbrains.kotlin:kotlin-scripting-jvm",
                "org.springframework.boot:spring-boot-dependencies"
            ]
        },
        "org.jetbrains.kotlin:kotlin-scripting-compiler-embeddable": {
            "locked": "1.9.23"
        },
        "org.jetbrains.kotlin:kotlin-scripting-compiler-impl-embeddable": {
            "locked": "1.9.23",
            "transitive": [
                "org.jetbrains.kotlin:kotlin-scripting-compiler-embeddable"
            ]
        },
        "org.jetbrains.kotlin:kotlin-scripting-jvm": {
            "locked": "1.9.23",
            "transitive": [
                "org.jetbrains.kotlin:kotlin-bom",
                "org.jetbrains.kotlin:kotlin-scripting-compiler-impl-embeddable",
                "org.springframework.boot:spring-boot-dependencies"
            ]
        },
        "org.jetbrains.kotlin:kotlin-stdlib": {
            "locked": "1.9.23",
            "transitive": [
                "org.jetbrains.kotlin:kotlin-bom",
                "org.jetbrains.kotlin:kotlin-scripting-common",
                "org.jetbrains.kotlin:kotlin-scripting-compiler-embeddable",
                "org.jetbrains.kotlin:kotlin-scripting-compiler-impl-embeddable",
                "org.jetbrains.kotlin:kotlin-scripting-jvm",
                "org.springframework.boot:spring-boot-dependencies"
            ]
        },
        "org.jetbrains:annotations": {
            "locked": "13.0",
            "transitive": [
                "org.jetbrains.kotlin:kotlin-stdlib"
            ]
        },
        "org.springframework.boot:spring-boot-dependencies": {
            "locked": "3.2.3"
        },
        "org.springframework.cloud:spring-cloud-dependencies": {
<<<<<<< HEAD
            "locked": "2023.0.1-SNAPSHOT"
=======
            "locked": "2023.0.1"
>>>>>>> c9f3dd29
        }
    },
    "kotlinKlibCommonizerClasspath": {
        "com.fasterxml.jackson:jackson-bom": {
            "locked": "2.15.4"
        },
        "org.jetbrains.intellij.deps:trove4j": {
            "locked": "1.0.20200330",
            "transitive": [
                "org.jetbrains.kotlin:kotlin-compiler-embeddable"
            ]
        },
        "org.jetbrains.kotlin:kotlin-bom": {
            "locked": "1.9.23"
        },
        "org.jetbrains.kotlin:kotlin-compiler-embeddable": {
            "locked": "1.9.23",
            "transitive": [
                "org.jetbrains.kotlin:kotlin-bom",
                "org.jetbrains.kotlin:kotlin-klib-commonizer-embeddable",
                "org.springframework.boot:spring-boot-dependencies"
            ]
        },
        "org.jetbrains.kotlin:kotlin-daemon-embeddable": {
            "locked": "1.9.23",
            "transitive": [
                "org.jetbrains.kotlin:kotlin-compiler-embeddable"
            ]
        },
        "org.jetbrains.kotlin:kotlin-klib-commonizer-embeddable": {
            "locked": "1.9.23"
        },
        "org.jetbrains.kotlin:kotlin-reflect": {
            "locked": "1.9.23",
            "transitive": [
                "org.jetbrains.kotlin:kotlin-bom",
                "org.jetbrains.kotlin:kotlin-compiler-embeddable",
                "org.springframework.boot:spring-boot-dependencies"
            ]
        },
        "org.jetbrains.kotlin:kotlin-script-runtime": {
            "locked": "1.9.23",
            "transitive": [
                "org.jetbrains.kotlin:kotlin-bom",
                "org.jetbrains.kotlin:kotlin-compiler-embeddable",
                "org.springframework.boot:spring-boot-dependencies"
            ]
        },
        "org.jetbrains.kotlin:kotlin-stdlib": {
            "locked": "1.9.23",
            "transitive": [
                "org.jetbrains.kotlin:kotlin-bom",
                "org.jetbrains.kotlin:kotlin-compiler-embeddable",
                "org.jetbrains.kotlin:kotlin-klib-commonizer-embeddable",
                "org.springframework.boot:spring-boot-dependencies"
            ]
        },
        "org.jetbrains:annotations": {
            "locked": "13.0",
            "transitive": [
                "org.jetbrains.kotlin:kotlin-stdlib"
            ]
        },
        "org.springframework.boot:spring-boot-dependencies": {
            "locked": "3.2.3"
        },
        "org.springframework.cloud:spring-cloud-dependencies": {
<<<<<<< HEAD
            "locked": "2023.0.1-SNAPSHOT"
=======
            "locked": "2023.0.1"
>>>>>>> c9f3dd29
        }
    },
    "kotlinNativeCompilerPluginClasspath": {
        "com.fasterxml.jackson:jackson-bom": {
            "locked": "2.15.4"
        },
        "org.jetbrains.kotlin:kotlin-bom": {
            "locked": "1.9.23"
        },
        "org.springframework.boot:spring-boot-dependencies": {
            "locked": "3.2.3"
        },
        "org.springframework.cloud:spring-cloud-dependencies": {
<<<<<<< HEAD
            "locked": "2023.0.1-SNAPSHOT"
=======
            "locked": "2023.0.1"
>>>>>>> c9f3dd29
        }
    },
    "nebulaRecommenderBom": {
        "com.fasterxml.jackson:jackson-bom": {
            "locked": "2.15.4"
        },
        "org.jetbrains.kotlin:kotlin-bom": {
            "locked": "1.9.23"
        },
        "org.springframework.boot:spring-boot-dependencies": {
            "locked": "3.2.3"
        },
        "org.springframework.cloud:spring-cloud-dependencies": {
<<<<<<< HEAD
            "locked": "2023.0.1-SNAPSHOT"
=======
            "locked": "2023.0.1"
>>>>>>> c9f3dd29
        }
    },
    "runtimeClasspath": {
        "ch.qos.logback:logback-classic": {
            "locked": "1.4.14",
            "transitive": [
                "org.springframework.boot:spring-boot-dependencies",
                "org.springframework.boot:spring-boot-starter-logging"
            ]
        },
        "ch.qos.logback:logback-core": {
            "locked": "1.4.14",
            "transitive": [
                "ch.qos.logback:logback-classic",
                "org.springframework.boot:spring-boot-dependencies"
            ]
        },
        "com.apollographql.federation:federation-graphql-java-support": {
            "locked": "4.4.0",
            "transitive": [
                "com.netflix.graphql.dgs:graphql-dgs",
                "com.netflix.graphql.dgs:graphql-dgs-platform"
            ]
        },
        "com.fasterxml.jackson.core:jackson-annotations": {
            "locked": "2.15.4",
            "transitive": [
                "com.fasterxml.jackson.core:jackson-databind",
                "com.fasterxml.jackson.datatype:jackson-datatype-jsr310",
                "com.fasterxml.jackson.module:jackson-module-kotlin",
                "com.fasterxml.jackson:jackson-bom",
                "org.springframework.boot:spring-boot-dependencies"
            ]
        },
        "com.fasterxml.jackson.core:jackson-core": {
            "locked": "2.15.4",
            "transitive": [
                "com.fasterxml.jackson.core:jackson-databind",
                "com.fasterxml.jackson.datatype:jackson-datatype-jsr310",
                "com.fasterxml.jackson:jackson-bom",
                "org.springframework.boot:spring-boot-dependencies"
            ]
        },
        "com.fasterxml.jackson.core:jackson-databind": {
            "locked": "2.15.4",
            "transitive": [
                "com.fasterxml.jackson.datatype:jackson-datatype-jsr310",
                "com.fasterxml.jackson.module:jackson-module-kotlin",
                "com.fasterxml.jackson:jackson-bom",
                "org.springframework.boot:spring-boot-dependencies"
            ]
        },
        "com.fasterxml.jackson.datatype:jackson-datatype-jsr310": {
            "locked": "2.15.4",
            "transitive": [
                "com.fasterxml.jackson:jackson-bom",
                "com.netflix.graphql.dgs:graphql-dgs",
                "org.springframework.boot:spring-boot-dependencies"
            ]
        },
        "com.fasterxml.jackson.module:jackson-module-kotlin": {
            "locked": "2.15.4",
            "transitive": [
                "com.fasterxml.jackson:jackson-bom",
                "com.netflix.graphql.dgs:graphql-dgs",
                "com.netflix.graphql.dgs:graphql-dgs-spring-webmvc",
                "org.springframework.boot:spring-boot-dependencies"
            ]
        },
        "com.fasterxml.jackson:jackson-bom": {
            "locked": "2.15.4",
            "transitive": [
                "com.fasterxml.jackson.core:jackson-annotations",
                "com.fasterxml.jackson.core:jackson-core",
                "com.fasterxml.jackson.core:jackson-databind",
                "com.fasterxml.jackson.datatype:jackson-datatype-jsr310",
                "com.fasterxml.jackson.module:jackson-module-kotlin"
            ]
        },
        "com.github.mifmif:generex": {
            "locked": "1.0.2",
            "transitive": [
                "net.datafaker:datafaker"
            ]
        },
        "com.google.protobuf:protobuf-java": {
            "locked": "3.25.2",
            "transitive": [
                "com.apollographql.federation:federation-graphql-java-support"
            ]
        },
        "com.graphql-java:graphql-java": {
            "locked": "21.5",
            "transitive": [
                "com.apollographql.federation:federation-graphql-java-support",
                "com.netflix.graphql.dgs:graphql-dgs",
                "com.netflix.graphql.dgs:graphql-dgs-mocking",
                "com.netflix.graphql.dgs:graphql-dgs-platform",
                "com.netflix.graphql.dgs:graphql-error-types",
                "org.springframework.boot:spring-boot-dependencies"
            ]
        },
        "com.graphql-java:java-dataloader": {
            "locked": "3.2.2",
            "transitive": [
                "com.graphql-java:graphql-java",
                "com.netflix.graphql.dgs:graphql-dgs",
                "com.netflix.graphql.dgs:graphql-dgs-platform"
            ]
        },
        "com.jayway.jsonpath:json-path": {
            "locked": "2.9.0",
            "transitive": [
                "com.netflix.graphql.dgs:graphql-dgs",
                "com.netflix.graphql.dgs:graphql-dgs-platform",
                "org.springframework.boot:spring-boot-dependencies"
            ]
        },
        "com.netflix.graphql.dgs:graphql-dgs": {
            "project": true,
            "transitive": [
                "com.netflix.graphql.dgs:graphql-dgs-platform",
                "com.netflix.graphql.dgs:graphql-dgs-spring-webmvc"
            ]
        },
        "com.netflix.graphql.dgs:graphql-dgs-mocking": {
            "project": true,
            "transitive": [
                "com.netflix.graphql.dgs:graphql-dgs",
                "com.netflix.graphql.dgs:graphql-dgs-platform"
            ]
        },
        "com.netflix.graphql.dgs:graphql-dgs-platform": {
            "project": true,
            "transitive": [
                "com.netflix.graphql.dgs:graphql-dgs",
                "com.netflix.graphql.dgs:graphql-dgs-mocking",
                "com.netflix.graphql.dgs:graphql-dgs-spring-webmvc",
                "com.netflix.graphql.dgs:graphql-error-types"
            ]
        },
        "com.netflix.graphql.dgs:graphql-dgs-spring-webmvc": {
            "project": true,
            "transitive": [
                "com.netflix.graphql.dgs:graphql-dgs-platform"
            ]
        },
        "com.netflix.graphql.dgs:graphql-error-types": {
            "project": true,
            "transitive": [
                "com.netflix.graphql.dgs:graphql-dgs",
                "com.netflix.graphql.dgs:graphql-dgs-platform",
                "com.netflix.graphql.dgs:graphql-dgs-spring-webmvc"
            ]
        },
        "dk.brics.automaton:automaton": {
            "locked": "1.11-8",
            "transitive": [
                "com.github.mifmif:generex"
            ]
        },
        "io.micrometer:micrometer-commons": {
            "locked": "1.12.3",
            "transitive": [
                "io.micrometer:micrometer-observation",
                "org.springframework.boot:spring-boot-dependencies"
            ]
        },
        "io.micrometer:micrometer-observation": {
            "locked": "1.12.3",
            "transitive": [
                "org.springframework.boot:spring-boot-dependencies",
                "org.springframework:spring-context",
                "org.springframework:spring-web"
            ]
        },
        "io.projectreactor:reactor-core": {
            "locked": "3.6.3",
            "transitive": [
                "com.netflix.graphql.dgs:graphql-dgs-platform",
                "org.jetbrains.kotlinx:kotlinx-coroutines-reactor",
                "org.springframework.boot:spring-boot-dependencies"
            ]
        },
        "jakarta.annotation:jakarta.annotation-api": {
            "locked": "2.1.1",
            "transitive": [
                "org.springframework.boot:spring-boot-dependencies",
                "org.springframework.boot:spring-boot-starter"
            ]
        },
        "net.datafaker:datafaker": {
            "locked": "2.1.0",
            "transitive": [
                "com.netflix.graphql.dgs:graphql-dgs-mocking"
            ]
        },
        "net.minidev:accessors-smart": {
            "locked": "2.5.0",
            "transitive": [
                "net.minidev:json-smart"
            ]
        },
        "net.minidev:json-smart": {
            "locked": "2.5.0",
            "transitive": [
                "com.jayway.jsonpath:json-path",
                "org.springframework.boot:spring-boot-dependencies"
            ]
        },
        "org.apache.commons:commons-lang3": {
            "locked": "3.13.0",
            "transitive": [
                "org.springframework.boot:spring-boot-dependencies"
            ]
        },
        "org.apache.logging.log4j:log4j-api": {
            "locked": "2.23.1",
            "transitive": [
                "com.netflix.graphql.dgs:graphql-dgs-platform",
                "org.apache.logging.log4j:log4j-to-slf4j",
                "org.springframework.boot:spring-boot-dependencies"
            ]
        },
        "org.apache.logging.log4j:log4j-to-slf4j": {
            "locked": "2.23.1",
            "transitive": [
                "com.netflix.graphql.dgs:graphql-dgs-platform",
                "org.springframework.boot:spring-boot-dependencies",
                "org.springframework.boot:spring-boot-starter-logging"
            ]
        },
        "org.jetbrains.kotlin:kotlin-bom": {
            "locked": "1.9.23"
        },
        "org.jetbrains.kotlin:kotlin-reflect": {
            "locked": "1.9.23",
            "transitive": [
                "com.fasterxml.jackson.module:jackson-module-kotlin",
                "com.netflix.graphql.dgs:graphql-dgs",
                "com.netflix.graphql.dgs:graphql-dgs-spring-webmvc",
                "org.jetbrains.kotlin:kotlin-bom",
                "org.springframework.boot:spring-boot-dependencies"
            ]
        },
        "org.jetbrains.kotlin:kotlin-stdlib": {
            "locked": "1.9.23",
            "transitive": [
                "com.netflix.graphql.dgs:graphql-dgs",
                "com.netflix.graphql.dgs:graphql-dgs-mocking",
                "com.netflix.graphql.dgs:graphql-dgs-spring-webmvc",
                "com.netflix.graphql.dgs:graphql-error-types",
                "org.jetbrains.kotlin:kotlin-bom",
                "org.jetbrains.kotlin:kotlin-reflect",
                "org.jetbrains.kotlin:kotlin-stdlib-common",
                "org.jetbrains.kotlin:kotlin-stdlib-jdk7",
                "org.jetbrains.kotlin:kotlin-stdlib-jdk8",
                "org.springframework.boot:spring-boot-dependencies"
            ]
        },
        "org.jetbrains.kotlin:kotlin-stdlib-common": {
            "locked": "1.9.23",
            "transitive": [
                "org.jetbrains.kotlin:kotlin-bom",
                "org.jetbrains.kotlin:kotlin-stdlib",
                "org.jetbrains.kotlinx:kotlinx-coroutines-core-jvm",
                "org.springframework.boot:spring-boot-dependencies"
            ]
        },
        "org.jetbrains.kotlin:kotlin-stdlib-jdk7": {
            "locked": "1.9.23",
            "transitive": [
                "org.jetbrains.kotlin:kotlin-bom",
                "org.jetbrains.kotlin:kotlin-stdlib",
                "org.jetbrains.kotlin:kotlin-stdlib-jdk8",
                "org.springframework.boot:spring-boot-dependencies"
            ]
        },
        "org.jetbrains.kotlin:kotlin-stdlib-jdk8": {
            "locked": "1.9.23",
            "transitive": [
                "org.jetbrains.kotlin:kotlin-bom",
                "org.jetbrains.kotlin:kotlin-stdlib",
                "org.jetbrains.kotlinx:kotlinx-coroutines-core-jvm",
                "org.jetbrains.kotlinx:kotlinx-coroutines-reactive",
                "org.jetbrains.kotlinx:kotlinx-coroutines-reactor",
                "org.springframework.boot:spring-boot-dependencies"
            ]
        },
        "org.jetbrains.kotlinx:kotlinx-coroutines-bom": {
            "locked": "1.7.3",
            "transitive": [
                "org.jetbrains.kotlinx:kotlinx-coroutines-core-jvm",
                "org.jetbrains.kotlinx:kotlinx-coroutines-reactive",
                "org.jetbrains.kotlinx:kotlinx-coroutines-reactor"
            ]
        },
        "org.jetbrains.kotlinx:kotlinx-coroutines-core": {
            "locked": "1.7.3",
            "transitive": [
                "com.netflix.graphql.dgs:graphql-dgs",
                "org.jetbrains.kotlinx:kotlinx-coroutines-bom",
                "org.jetbrains.kotlinx:kotlinx-coroutines-reactive",
                "org.jetbrains.kotlinx:kotlinx-coroutines-reactor",
                "org.springframework.boot:spring-boot-dependencies"
            ]
        },
        "org.jetbrains.kotlinx:kotlinx-coroutines-core-jvm": {
            "locked": "1.7.3",
            "transitive": [
                "org.jetbrains.kotlinx:kotlinx-coroutines-bom",
                "org.jetbrains.kotlinx:kotlinx-coroutines-core",
                "org.springframework.boot:spring-boot-dependencies"
            ]
        },
        "org.jetbrains.kotlinx:kotlinx-coroutines-reactive": {
            "locked": "1.7.3",
            "transitive": [
                "org.jetbrains.kotlinx:kotlinx-coroutines-bom",
                "org.jetbrains.kotlinx:kotlinx-coroutines-reactor",
                "org.springframework.boot:spring-boot-dependencies"
            ]
        },
        "org.jetbrains.kotlinx:kotlinx-coroutines-reactor": {
            "locked": "1.7.3",
            "transitive": [
                "com.netflix.graphql.dgs:graphql-dgs",
                "org.jetbrains.kotlinx:kotlinx-coroutines-bom",
                "org.springframework.boot:spring-boot-dependencies"
            ]
        },
        "org.jetbrains:annotations": {
            "locked": "23.0.0",
            "transitive": [
                "org.jetbrains.kotlin:kotlin-stdlib",
                "org.jetbrains.kotlinx:kotlinx-coroutines-core-jvm"
            ]
        },
        "org.ow2.asm:asm": {
            "locked": "9.3",
            "transitive": [
                "net.minidev:accessors-smart"
            ]
        },
        "org.reactivestreams:reactive-streams": {
            "locked": "1.0.4",
            "transitive": [
                "com.graphql-java:graphql-java",
                "io.projectreactor:reactor-core",
                "org.jetbrains.kotlinx:kotlinx-coroutines-reactive",
                "org.springframework.boot:spring-boot-dependencies"
            ]
        },
        "org.slf4j:jul-to-slf4j": {
            "locked": "2.0.12",
            "transitive": [
                "org.springframework.boot:spring-boot-dependencies",
                "org.springframework.boot:spring-boot-starter-logging"
            ]
        },
        "org.slf4j:slf4j-api": {
            "locked": "2.0.12",
            "transitive": [
                "ch.qos.logback:logback-classic",
                "com.apollographql.federation:federation-graphql-java-support",
                "com.graphql-java:graphql-java",
                "com.graphql-java:java-dataloader",
                "com.jayway.jsonpath:json-path",
                "com.netflix.graphql.dgs:graphql-dgs-mocking",
                "org.apache.logging.log4j:log4j-to-slf4j",
                "org.slf4j:jul-to-slf4j",
                "org.springframework.boot:spring-boot-dependencies"
            ]
        },
        "org.springframework.boot:spring-boot": {
            "locked": "3.2.3",
            "transitive": [
                "org.springframework.boot:spring-boot-autoconfigure",
                "org.springframework.boot:spring-boot-dependencies",
                "org.springframework.boot:spring-boot-starter"
            ]
        },
        "org.springframework.boot:spring-boot-autoconfigure": {
            "locked": "3.2.3",
            "transitive": [
                "org.springframework.boot:spring-boot-dependencies",
                "org.springframework.boot:spring-boot-starter"
            ]
        },
        "org.springframework.boot:spring-boot-dependencies": {
            "locked": "3.2.3"
        },
        "org.springframework.boot:spring-boot-starter": {
            "locked": "3.2.3",
            "transitive": [
                "org.springframework.boot:spring-boot-dependencies"
            ]
        },
        "org.springframework.boot:spring-boot-starter-logging": {
            "locked": "3.2.3",
            "transitive": [
                "org.springframework.boot:spring-boot-dependencies",
                "org.springframework.boot:spring-boot-starter"
            ]
        },
        "org.springframework.cloud:spring-cloud-dependencies": {
<<<<<<< HEAD
            "locked": "2023.0.1-SNAPSHOT"
=======
            "locked": "2023.0.1"
>>>>>>> c9f3dd29
        },
        "org.springframework:spring-aop": {
            "locked": "6.1.4",
            "transitive": [
                "org.springframework.boot:spring-boot-dependencies",
                "org.springframework:spring-context"
            ]
        },
        "org.springframework:spring-beans": {
            "locked": "6.1.4",
            "transitive": [
                "org.springframework.boot:spring-boot-dependencies",
                "org.springframework:spring-aop",
                "org.springframework:spring-context",
                "org.springframework:spring-web"
            ]
        },
        "org.springframework:spring-context": {
            "locked": "6.1.4",
            "transitive": [
                "com.netflix.graphql.dgs:graphql-dgs",
                "org.springframework.boot:spring-boot",
                "org.springframework.boot:spring-boot-dependencies"
            ]
        },
        "org.springframework:spring-core": {
            "locked": "6.1.4",
            "transitive": [
                "org.springframework.boot:spring-boot",
                "org.springframework.boot:spring-boot-dependencies",
                "org.springframework.boot:spring-boot-starter",
                "org.springframework:spring-aop",
                "org.springframework:spring-beans",
                "org.springframework:spring-context",
                "org.springframework:spring-expression",
                "org.springframework:spring-web"
            ]
        },
        "org.springframework:spring-expression": {
            "locked": "6.1.4",
            "transitive": [
                "org.springframework.boot:spring-boot-dependencies",
                "org.springframework:spring-context"
            ]
        },
        "org.springframework:spring-jcl": {
            "locked": "6.1.4",
            "transitive": [
                "org.springframework.boot:spring-boot-dependencies",
                "org.springframework:spring-core"
            ]
        },
        "org.springframework:spring-web": {
            "locked": "6.1.4",
            "transitive": [
                "com.netflix.graphql.dgs:graphql-dgs",
                "com.netflix.graphql.dgs:graphql-dgs-spring-webmvc",
                "org.springframework.boot:spring-boot-dependencies"
            ]
        },
        "org.yaml:snakeyaml": {
            "locked": "2.2",
            "transitive": [
                "net.datafaker:datafaker",
                "org.springframework.boot:spring-boot-dependencies",
                "org.springframework.boot:spring-boot-starter"
            ]
        }
    },
    "testAnnotationProcessor": {
        "com.fasterxml.jackson:jackson-bom": {
            "locked": "2.15.4"
        },
        "org.jetbrains.kotlin:kotlin-bom": {
            "locked": "1.9.23"
        },
        "org.springframework.boot:spring-boot-dependencies": {
            "locked": "3.2.3"
        },
        "org.springframework.cloud:spring-cloud-dependencies": {
<<<<<<< HEAD
            "locked": "2023.0.1-SNAPSHOT"
=======
            "locked": "2023.0.1"
>>>>>>> c9f3dd29
        }
    },
    "testCompileClasspath": {
        "ch.qos.logback:logback-classic": {
            "locked": "1.4.14",
            "transitive": [
                "org.springframework.boot:spring-boot-dependencies",
                "org.springframework.boot:spring-boot-starter-logging"
            ]
        },
        "ch.qos.logback:logback-core": {
            "locked": "1.4.14",
            "transitive": [
                "ch.qos.logback:logback-classic",
                "org.springframework.boot:spring-boot-dependencies"
            ]
        },
        "com.fasterxml.jackson.core:jackson-annotations": {
            "locked": "2.15.4",
            "transitive": [
                "com.fasterxml.jackson.core:jackson-databind",
                "com.fasterxml.jackson.datatype:jackson-datatype-jsr310",
                "com.fasterxml.jackson:jackson-bom",
                "org.springframework.boot:spring-boot-dependencies"
            ]
        },
        "com.fasterxml.jackson.core:jackson-core": {
            "locked": "2.15.4",
            "transitive": [
                "com.fasterxml.jackson.core:jackson-databind",
                "com.fasterxml.jackson.datatype:jackson-datatype-jdk8",
                "com.fasterxml.jackson.datatype:jackson-datatype-jsr310",
                "com.fasterxml.jackson.module:jackson-module-parameter-names",
                "com.fasterxml.jackson:jackson-bom",
                "org.springframework.boot:spring-boot-dependencies"
            ]
        },
        "com.fasterxml.jackson.core:jackson-databind": {
            "locked": "2.15.4",
            "transitive": [
                "com.fasterxml.jackson.datatype:jackson-datatype-jdk8",
                "com.fasterxml.jackson.datatype:jackson-datatype-jsr310",
                "com.fasterxml.jackson.module:jackson-module-parameter-names",
                "com.fasterxml.jackson:jackson-bom",
                "org.springframework.boot:spring-boot-dependencies",
                "org.springframework.boot:spring-boot-starter-json"
            ]
        },
        "com.fasterxml.jackson.datatype:jackson-datatype-jdk8": {
            "locked": "2.15.4",
            "transitive": [
                "com.fasterxml.jackson:jackson-bom",
                "org.springframework.boot:spring-boot-dependencies",
                "org.springframework.boot:spring-boot-starter-json"
            ]
        },
        "com.fasterxml.jackson.datatype:jackson-datatype-jsr310": {
            "locked": "2.15.4",
            "transitive": [
                "com.fasterxml.jackson:jackson-bom",
                "org.springframework.boot:spring-boot-dependencies",
                "org.springframework.boot:spring-boot-starter-json"
            ]
        },
        "com.fasterxml.jackson.module:jackson-module-parameter-names": {
            "locked": "2.15.4",
            "transitive": [
                "com.fasterxml.jackson:jackson-bom",
                "org.springframework.boot:spring-boot-dependencies",
                "org.springframework.boot:spring-boot-starter-json"
            ]
        },
        "com.fasterxml.jackson:jackson-bom": {
            "locked": "2.15.4",
            "transitive": [
                "com.fasterxml.jackson.core:jackson-annotations",
                "com.fasterxml.jackson.core:jackson-core",
                "com.fasterxml.jackson.core:jackson-databind",
                "com.fasterxml.jackson.datatype:jackson-datatype-jdk8",
                "com.fasterxml.jackson.datatype:jackson-datatype-jsr310",
                "com.fasterxml.jackson.module:jackson-module-parameter-names"
            ]
        },
        "com.github.ben-manes.caffeine:caffeine": {
            "locked": "3.1.8",
            "transitive": [
                "org.springframework.boot:spring-boot-dependencies"
            ]
        },
        "com.google.errorprone:error_prone_annotations": {
            "locked": "2.21.1",
            "transitive": [
                "com.github.ben-manes.caffeine:caffeine"
            ]
        },
        "com.graphql-java:graphql-java": {
            "locked": "21.5",
            "transitive": [
                "com.netflix.graphql.dgs:graphql-dgs",
                "com.netflix.graphql.dgs:graphql-dgs-mocking",
                "com.netflix.graphql.dgs:graphql-dgs-platform",
                "com.netflix.graphql.dgs:graphql-error-types",
                "org.springframework.boot:spring-boot-dependencies"
            ]
        },
        "com.graphql-java:java-dataloader": {
            "locked": "3.2.2",
            "transitive": [
                "com.graphql-java:graphql-java",
                "com.netflix.graphql.dgs:graphql-dgs",
                "com.netflix.graphql.dgs:graphql-dgs-platform"
            ]
        },
        "com.jayway.jsonpath:json-path": {
            "locked": "2.9.0",
            "transitive": [
                "com.netflix.graphql.dgs:graphql-dgs",
                "com.netflix.graphql.dgs:graphql-dgs-platform",
                "org.springframework.boot:spring-boot-dependencies",
                "org.springframework.boot:spring-boot-starter-test"
            ]
        },
        "com.netflix.graphql.dgs:graphql-dgs": {
            "project": true,
            "transitive": [
                "com.netflix.graphql.dgs:graphql-dgs-platform",
                "com.netflix.graphql.dgs:graphql-dgs-spring-webmvc"
            ]
        },
        "com.netflix.graphql.dgs:graphql-dgs-mocking": {
            "project": true,
            "transitive": [
                "com.netflix.graphql.dgs:graphql-dgs",
                "com.netflix.graphql.dgs:graphql-dgs-platform"
            ]
        },
        "com.netflix.graphql.dgs:graphql-dgs-platform": {
            "project": true,
            "transitive": [
                "com.netflix.graphql.dgs:graphql-dgs",
                "com.netflix.graphql.dgs:graphql-dgs-mocking",
                "com.netflix.graphql.dgs:graphql-dgs-spring-webmvc",
                "com.netflix.graphql.dgs:graphql-error-types"
            ]
        },
        "com.netflix.graphql.dgs:graphql-dgs-spring-webmvc": {
            "project": true,
            "transitive": [
                "com.netflix.graphql.dgs:graphql-dgs-platform"
            ]
        },
        "com.netflix.graphql.dgs:graphql-error-types": {
            "project": true,
            "transitive": [
                "com.netflix.graphql.dgs:graphql-dgs",
                "com.netflix.graphql.dgs:graphql-dgs-platform",
                "com.netflix.graphql.dgs:graphql-dgs-spring-webmvc"
            ]
        },
        "com.vaadin.external.google:android-json": {
            "locked": "0.0.20131108.vaadin1",
            "transitive": [
                "org.skyscreamer:jsonassert"
            ]
        },
        "io.micrometer:micrometer-commons": {
            "locked": "1.12.3",
            "transitive": [
                "io.micrometer:micrometer-observation",
                "org.springframework.boot:spring-boot-dependencies"
            ]
        },
        "io.micrometer:micrometer-observation": {
            "locked": "1.12.3",
            "transitive": [
                "org.springframework.boot:spring-boot-dependencies",
                "org.springframework:spring-context",
                "org.springframework:spring-web"
            ]
        },
        "io.mockk:mockk": {
            "locked": "1.13.10"
        },
        "io.mockk:mockk-agent": {
            "locked": "1.13.10",
            "transitive": [
                "io.mockk:mockk-jvm"
            ]
        },
        "io.mockk:mockk-agent-api": {
            "locked": "1.13.10",
            "transitive": [
                "io.mockk:mockk-agent-jvm",
                "io.mockk:mockk-jvm"
            ]
        },
        "io.mockk:mockk-agent-api-jvm": {
            "locked": "1.13.10",
            "transitive": [
                "io.mockk:mockk-agent-api"
            ]
        },
        "io.mockk:mockk-agent-jvm": {
            "locked": "1.13.10",
            "transitive": [
                "io.mockk:mockk-agent"
            ]
        },
        "io.mockk:mockk-core": {
            "locked": "1.13.10",
            "transitive": [
                "io.mockk:mockk-jvm"
            ]
        },
        "io.mockk:mockk-core-jvm": {
            "locked": "1.13.10",
            "transitive": [
                "io.mockk:mockk-core"
            ]
        },
        "io.mockk:mockk-dsl": {
            "locked": "1.13.10",
            "transitive": [
                "io.mockk:mockk-jvm"
            ]
        },
        "io.mockk:mockk-dsl-jvm": {
            "locked": "1.13.10",
            "transitive": [
                "io.mockk:mockk-dsl"
            ]
        },
        "io.mockk:mockk-jvm": {
            "locked": "1.13.10",
            "transitive": [
                "io.mockk:mockk"
            ]
        },
        "io.projectreactor:reactor-core": {
            "locked": "3.6.3",
            "transitive": [
                "com.netflix.graphql.dgs:graphql-dgs-platform",
                "org.springframework.boot:spring-boot-dependencies"
            ]
        },
        "jakarta.activation:jakarta.activation-api": {
            "locked": "2.1.2",
            "transitive": [
                "jakarta.xml.bind:jakarta.xml.bind-api",
                "org.springframework.boot:spring-boot-dependencies"
            ]
        },
        "jakarta.annotation:jakarta.annotation-api": {
            "locked": "2.1.1",
            "transitive": [
                "org.springframework.boot:spring-boot-dependencies",
                "org.springframework.boot:spring-boot-starter",
                "org.springframework.boot:spring-boot-starter-tomcat"
            ]
        },
        "jakarta.xml.bind:jakarta.xml.bind-api": {
            "locked": "4.0.1",
            "transitive": [
                "org.springframework.boot:spring-boot-dependencies",
                "org.springframework.boot:spring-boot-starter-test"
            ]
        },
        "net.bytebuddy:byte-buddy": {
            "locked": "1.14.12",
            "transitive": [
                "io.mockk:mockk-agent-jvm",
                "org.assertj:assertj-core",
                "org.mockito:mockito-core",
                "org.springframework.boot:spring-boot-dependencies"
            ]
        },
        "net.bytebuddy:byte-buddy-agent": {
            "locked": "1.14.12",
            "transitive": [
                "io.mockk:mockk-agent-jvm",
                "org.mockito:mockito-core",
                "org.springframework.boot:spring-boot-dependencies"
            ]
        },
        "net.minidev:accessors-smart": {
            "locked": "2.5.0",
            "transitive": [
                "net.minidev:json-smart"
            ]
        },
        "net.minidev:json-smart": {
            "locked": "2.5.0",
            "transitive": [
                "org.springframework.boot:spring-boot-dependencies",
                "org.springframework.boot:spring-boot-starter-test"
            ]
        },
        "org.apache.commons:commons-lang3": {
            "locked": "3.13.0",
            "transitive": [
                "org.springframework.boot:spring-boot-dependencies"
            ]
        },
        "org.apache.logging.log4j:log4j-api": {
            "locked": "2.23.1",
            "transitive": [
                "com.netflix.graphql.dgs:graphql-dgs-platform",
                "org.apache.logging.log4j:log4j-to-slf4j",
                "org.springframework.boot:spring-boot-dependencies"
            ]
        },
        "org.apache.logging.log4j:log4j-to-slf4j": {
            "locked": "2.23.1",
            "transitive": [
                "com.netflix.graphql.dgs:graphql-dgs-platform",
                "org.springframework.boot:spring-boot-dependencies",
                "org.springframework.boot:spring-boot-starter-logging"
            ]
        },
        "org.apache.tomcat.embed:tomcat-embed-core": {
            "locked": "10.1.19",
            "transitive": [
                "org.apache.tomcat.embed:tomcat-embed-websocket",
                "org.springframework.boot:spring-boot-dependencies",
                "org.springframework.boot:spring-boot-starter-tomcat"
            ]
        },
        "org.apache.tomcat.embed:tomcat-embed-el": {
            "locked": "10.1.19",
            "transitive": [
                "org.springframework.boot:spring-boot-dependencies",
                "org.springframework.boot:spring-boot-starter-tomcat"
            ]
        },
        "org.apache.tomcat.embed:tomcat-embed-websocket": {
            "locked": "10.1.19",
            "transitive": [
                "org.springframework.boot:spring-boot-dependencies",
                "org.springframework.boot:spring-boot-starter-tomcat"
            ]
        },
        "org.apiguardian:apiguardian-api": {
            "locked": "1.1.2",
            "transitive": [
                "org.junit.jupiter:junit-jupiter-api",
                "org.junit.jupiter:junit-jupiter-params",
                "org.junit.platform:junit-platform-commons"
            ]
        },
        "org.assertj:assertj-core": {
            "locked": "3.24.2",
            "transitive": [
                "org.springframework.boot:spring-boot-dependencies",
                "org.springframework.boot:spring-boot-starter-test"
            ]
        },
        "org.awaitility:awaitility": {
            "locked": "4.2.0",
            "transitive": [
                "org.springframework.boot:spring-boot-dependencies",
                "org.springframework.boot:spring-boot-starter-test"
            ]
        },
        "org.checkerframework:checker-qual": {
            "locked": "3.37.0",
            "transitive": [
                "com.github.ben-manes.caffeine:caffeine"
            ]
        },
        "org.hamcrest:hamcrest": {
            "locked": "2.2",
            "transitive": [
                "org.awaitility:awaitility",
                "org.springframework.boot:spring-boot-dependencies",
                "org.springframework.boot:spring-boot-starter-test"
            ]
        },
        "org.jetbrains.kotlin:kotlin-bom": {
            "locked": "1.9.23"
        },
        "org.jetbrains.kotlin:kotlin-stdlib": {
            "locked": "1.9.23",
            "transitive": [
                "com.netflix.graphql.dgs:graphql-dgs",
                "com.netflix.graphql.dgs:graphql-dgs-mocking",
                "com.netflix.graphql.dgs:graphql-dgs-spring-webmvc",
                "com.netflix.graphql.dgs:graphql-error-types",
                "org.jetbrains.kotlin:kotlin-bom",
                "org.jetbrains.kotlin:kotlin-stdlib-common",
                "org.jetbrains.kotlin:kotlin-stdlib-jdk7",
                "org.jetbrains.kotlin:kotlin-stdlib-jdk8",
                "org.springframework.boot:spring-boot-dependencies"
            ]
        },
        "org.jetbrains.kotlin:kotlin-stdlib-common": {
            "locked": "1.9.23",
            "transitive": [
                "io.mockk:mockk-agent-api-jvm",
                "io.mockk:mockk-agent-jvm",
                "io.mockk:mockk-core-jvm",
                "io.mockk:mockk-dsl-jvm",
                "io.mockk:mockk-jvm",
                "org.jetbrains.kotlin:kotlin-bom",
                "org.jetbrains.kotlin:kotlin-stdlib",
                "org.springframework.boot:spring-boot-dependencies"
            ]
        },
        "org.jetbrains.kotlin:kotlin-stdlib-jdk7": {
            "locked": "1.9.23",
            "transitive": [
                "org.jetbrains.kotlin:kotlin-bom",
                "org.jetbrains.kotlin:kotlin-stdlib",
                "org.jetbrains.kotlin:kotlin-stdlib-jdk8",
                "org.springframework.boot:spring-boot-dependencies"
            ]
        },
        "org.jetbrains.kotlin:kotlin-stdlib-jdk8": {
            "locked": "1.9.23",
            "transitive": [
                "io.mockk:mockk-agent-api-jvm",
                "io.mockk:mockk-agent-jvm",
                "io.mockk:mockk-core-jvm",
                "io.mockk:mockk-dsl-jvm",
                "io.mockk:mockk-jvm",
                "org.jetbrains.kotlin:kotlin-bom",
                "org.jetbrains.kotlin:kotlin-stdlib",
                "org.springframework.boot:spring-boot-dependencies"
            ]
        },
        "org.jetbrains:annotations": {
            "locked": "13.0",
            "transitive": [
                "org.jetbrains.kotlin:kotlin-stdlib"
            ]
        },
        "org.junit.jupiter:junit-jupiter": {
            "locked": "5.10.2",
            "transitive": [
                "org.junit:junit-bom",
                "org.springframework.boot:spring-boot-dependencies",
                "org.springframework.boot:spring-boot-starter-test"
            ]
        },
        "org.junit.jupiter:junit-jupiter-api": {
            "locked": "5.10.2",
            "transitive": [
                "org.junit.jupiter:junit-jupiter",
                "org.junit.jupiter:junit-jupiter-params",
                "org.junit:junit-bom",
                "org.springframework.boot:spring-boot-dependencies"
            ]
        },
        "org.junit.jupiter:junit-jupiter-params": {
            "locked": "5.10.2",
            "transitive": [
                "org.junit.jupiter:junit-jupiter",
                "org.junit:junit-bom",
                "org.springframework.boot:spring-boot-dependencies"
            ]
        },
        "org.junit.platform:junit-platform-commons": {
            "locked": "1.10.2",
            "transitive": [
                "org.junit.jupiter:junit-jupiter-api",
                "org.junit:junit-bom",
                "org.springframework.boot:spring-boot-dependencies"
            ]
        },
        "org.junit:junit-bom": {
            "locked": "5.10.2",
            "transitive": [
                "org.junit.jupiter:junit-jupiter",
                "org.junit.jupiter:junit-jupiter-api",
                "org.junit.jupiter:junit-jupiter-params",
                "org.junit.platform:junit-platform-commons"
            ]
        },
        "org.mockito:mockito-core": {
            "locked": "5.7.0",
            "transitive": [
                "org.mockito:mockito-junit-jupiter",
                "org.springframework.boot:spring-boot-dependencies",
                "org.springframework.boot:spring-boot-starter-test"
            ]
        },
        "org.mockito:mockito-junit-jupiter": {
            "locked": "5.7.0",
            "transitive": [
                "org.springframework.boot:spring-boot-dependencies",
                "org.springframework.boot:spring-boot-starter-test"
            ]
        },
        "org.objenesis:objenesis": {
            "locked": "3.3",
            "transitive": [
                "io.mockk:mockk-agent-jvm"
            ]
        },
        "org.opentest4j:opentest4j": {
            "locked": "1.3.0",
            "transitive": [
                "org.junit.jupiter:junit-jupiter-api"
            ]
        },
        "org.ow2.asm:asm": {
            "locked": "9.3",
            "transitive": [
                "net.minidev:accessors-smart"
            ]
        },
        "org.reactivestreams:reactive-streams": {
            "locked": "1.0.4",
            "transitive": [
                "com.graphql-java:graphql-java",
                "io.projectreactor:reactor-core",
                "org.springframework.boot:spring-boot-dependencies"
            ]
        },
        "org.skyscreamer:jsonassert": {
            "locked": "1.5.1",
            "transitive": [
                "org.springframework.boot:spring-boot-dependencies",
                "org.springframework.boot:spring-boot-starter-test"
            ]
        },
        "org.slf4j:jul-to-slf4j": {
            "locked": "2.0.12",
            "transitive": [
                "org.springframework.boot:spring-boot-dependencies",
                "org.springframework.boot:spring-boot-starter-logging"
            ]
        },
        "org.slf4j:slf4j-api": {
            "locked": "2.0.12",
            "transitive": [
                "ch.qos.logback:logback-classic",
                "com.graphql-java:java-dataloader",
                "org.apache.logging.log4j:log4j-to-slf4j",
                "org.slf4j:jul-to-slf4j",
                "org.springframework.boot:spring-boot-dependencies"
            ]
        },
        "org.springframework.boot:spring-boot": {
            "locked": "3.2.3",
            "transitive": [
                "org.springframework.boot:spring-boot-autoconfigure",
                "org.springframework.boot:spring-boot-dependencies",
                "org.springframework.boot:spring-boot-starter",
                "org.springframework.boot:spring-boot-test",
                "org.springframework.boot:spring-boot-test-autoconfigure"
            ]
        },
        "org.springframework.boot:spring-boot-autoconfigure": {
            "locked": "3.2.3",
            "transitive": [
                "org.springframework.boot:spring-boot-dependencies",
                "org.springframework.boot:spring-boot-starter",
                "org.springframework.boot:spring-boot-test-autoconfigure"
            ]
        },
        "org.springframework.boot:spring-boot-dependencies": {
            "locked": "3.2.3"
        },
        "org.springframework.boot:spring-boot-starter": {
            "locked": "3.2.3",
            "transitive": [
                "org.springframework.boot:spring-boot-dependencies",
                "org.springframework.boot:spring-boot-starter-json",
                "org.springframework.boot:spring-boot-starter-test",
                "org.springframework.boot:spring-boot-starter-web"
            ]
        },
        "org.springframework.boot:spring-boot-starter-json": {
            "locked": "3.2.3",
            "transitive": [
                "org.springframework.boot:spring-boot-dependencies",
                "org.springframework.boot:spring-boot-starter-web"
            ]
        },
        "org.springframework.boot:spring-boot-starter-logging": {
            "locked": "3.2.3",
            "transitive": [
                "org.springframework.boot:spring-boot-dependencies",
                "org.springframework.boot:spring-boot-starter"
            ]
        },
        "org.springframework.boot:spring-boot-starter-test": {
            "locked": "3.2.3",
            "transitive": [
                "org.springframework.boot:spring-boot-dependencies"
            ]
        },
        "org.springframework.boot:spring-boot-starter-tomcat": {
            "locked": "3.2.3",
            "transitive": [
                "org.springframework.boot:spring-boot-dependencies",
                "org.springframework.boot:spring-boot-starter-web"
            ]
        },
        "org.springframework.boot:spring-boot-starter-web": {
            "locked": "3.2.3",
            "transitive": [
                "org.springframework.boot:spring-boot-dependencies"
            ]
        },
        "org.springframework.boot:spring-boot-test": {
            "locked": "3.2.3",
            "transitive": [
                "org.springframework.boot:spring-boot-dependencies",
                "org.springframework.boot:spring-boot-starter-test",
                "org.springframework.boot:spring-boot-test-autoconfigure"
            ]
        },
        "org.springframework.boot:spring-boot-test-autoconfigure": {
            "locked": "3.2.3",
            "transitive": [
                "org.springframework.boot:spring-boot-dependencies",
                "org.springframework.boot:spring-boot-starter-test"
            ]
        },
        "org.springframework.cloud:spring-cloud-dependencies": {
<<<<<<< HEAD
            "locked": "2023.0.1-SNAPSHOT"
=======
            "locked": "2023.0.1"
>>>>>>> c9f3dd29
        },
        "org.springframework:spring-aop": {
            "locked": "6.1.4",
            "transitive": [
                "org.springframework.boot:spring-boot-dependencies",
                "org.springframework:spring-context",
                "org.springframework:spring-webmvc"
            ]
        },
        "org.springframework:spring-beans": {
            "locked": "6.1.4",
            "transitive": [
                "org.springframework.boot:spring-boot-dependencies",
                "org.springframework:spring-aop",
                "org.springframework:spring-context",
                "org.springframework:spring-web",
                "org.springframework:spring-webmvc"
            ]
        },
        "org.springframework:spring-context": {
            "locked": "6.1.4",
            "transitive": [
                "org.springframework.boot:spring-boot",
                "org.springframework.boot:spring-boot-dependencies",
                "org.springframework:spring-webmvc"
            ]
        },
        "org.springframework:spring-core": {
            "locked": "6.1.4",
            "transitive": [
                "org.springframework.boot:spring-boot",
                "org.springframework.boot:spring-boot-dependencies",
                "org.springframework.boot:spring-boot-starter",
                "org.springframework.boot:spring-boot-starter-test",
                "org.springframework:spring-aop",
                "org.springframework:spring-beans",
                "org.springframework:spring-context",
                "org.springframework:spring-expression",
                "org.springframework:spring-test",
                "org.springframework:spring-web",
                "org.springframework:spring-webmvc"
            ]
        },
        "org.springframework:spring-expression": {
            "locked": "6.1.4",
            "transitive": [
                "org.springframework.boot:spring-boot-dependencies",
                "org.springframework:spring-context",
                "org.springframework:spring-webmvc"
            ]
        },
        "org.springframework:spring-jcl": {
            "locked": "6.1.4",
            "transitive": [
                "org.springframework.boot:spring-boot-dependencies",
                "org.springframework:spring-core"
            ]
        },
        "org.springframework:spring-test": {
            "locked": "6.1.4",
            "transitive": [
                "org.springframework.boot:spring-boot-dependencies",
                "org.springframework.boot:spring-boot-starter-test"
            ]
        },
        "org.springframework:spring-web": {
            "locked": "6.1.4",
            "transitive": [
                "org.springframework.boot:spring-boot-dependencies",
                "org.springframework.boot:spring-boot-starter-json",
                "org.springframework.boot:spring-boot-starter-web",
                "org.springframework:spring-webmvc"
            ]
        },
        "org.springframework:spring-webmvc": {
            "locked": "6.1.4",
            "transitive": [
                "org.springframework.boot:spring-boot-dependencies",
                "org.springframework.boot:spring-boot-starter-web"
            ]
        },
        "org.xmlunit:xmlunit-core": {
            "locked": "2.9.1",
            "transitive": [
                "org.springframework.boot:spring-boot-dependencies",
                "org.springframework.boot:spring-boot-starter-test"
            ]
        },
        "org.yaml:snakeyaml": {
            "locked": "2.2",
            "transitive": [
                "org.springframework.boot:spring-boot-dependencies",
                "org.springframework.boot:spring-boot-starter"
            ]
        }
    },
    "testRuntimeClasspath": {
        "ch.qos.logback:logback-classic": {
            "locked": "1.4.14",
            "transitive": [
                "org.springframework.boot:spring-boot-dependencies",
                "org.springframework.boot:spring-boot-starter-logging"
            ]
        },
        "ch.qos.logback:logback-core": {
            "locked": "1.4.14",
            "transitive": [
                "ch.qos.logback:logback-classic",
                "org.springframework.boot:spring-boot-dependencies"
            ]
        },
        "com.apollographql.federation:federation-graphql-java-support": {
            "locked": "4.4.0",
            "transitive": [
                "com.netflix.graphql.dgs:graphql-dgs",
                "com.netflix.graphql.dgs:graphql-dgs-platform"
            ]
        },
        "com.fasterxml.jackson.core:jackson-annotations": {
            "locked": "2.15.4",
            "transitive": [
                "com.fasterxml.jackson.core:jackson-databind",
                "com.fasterxml.jackson.datatype:jackson-datatype-jsr310",
                "com.fasterxml.jackson.module:jackson-module-kotlin",
                "com.fasterxml.jackson:jackson-bom",
                "org.springframework.boot:spring-boot-dependencies"
            ]
        },
        "com.fasterxml.jackson.core:jackson-core": {
            "locked": "2.15.4",
            "transitive": [
                "com.fasterxml.jackson.core:jackson-databind",
                "com.fasterxml.jackson.datatype:jackson-datatype-jdk8",
                "com.fasterxml.jackson.datatype:jackson-datatype-jsr310",
                "com.fasterxml.jackson.module:jackson-module-parameter-names",
                "com.fasterxml.jackson:jackson-bom",
                "org.springframework.boot:spring-boot-dependencies"
            ]
        },
        "com.fasterxml.jackson.core:jackson-databind": {
            "locked": "2.15.4",
            "transitive": [
                "com.fasterxml.jackson.datatype:jackson-datatype-jdk8",
                "com.fasterxml.jackson.datatype:jackson-datatype-jsr310",
                "com.fasterxml.jackson.module:jackson-module-kotlin",
                "com.fasterxml.jackson.module:jackson-module-parameter-names",
                "com.fasterxml.jackson:jackson-bom",
                "org.springframework.boot:spring-boot-dependencies",
                "org.springframework.boot:spring-boot-starter-json"
            ]
        },
        "com.fasterxml.jackson.datatype:jackson-datatype-jdk8": {
            "locked": "2.15.4",
            "transitive": [
                "com.fasterxml.jackson:jackson-bom",
                "org.springframework.boot:spring-boot-dependencies",
                "org.springframework.boot:spring-boot-starter-json"
            ]
        },
        "com.fasterxml.jackson.datatype:jackson-datatype-jsr310": {
            "locked": "2.15.4",
            "transitive": [
                "com.fasterxml.jackson:jackson-bom",
                "com.netflix.graphql.dgs:graphql-dgs",
                "org.springframework.boot:spring-boot-dependencies",
                "org.springframework.boot:spring-boot-starter-json"
            ]
        },
        "com.fasterxml.jackson.module:jackson-module-kotlin": {
            "locked": "2.15.4",
            "transitive": [
                "com.fasterxml.jackson:jackson-bom",
                "com.netflix.graphql.dgs:graphql-dgs",
                "com.netflix.graphql.dgs:graphql-dgs-spring-webmvc",
                "org.springframework.boot:spring-boot-dependencies"
            ]
        },
        "com.fasterxml.jackson.module:jackson-module-parameter-names": {
            "locked": "2.15.4",
            "transitive": [
                "com.fasterxml.jackson:jackson-bom",
                "org.springframework.boot:spring-boot-dependencies",
                "org.springframework.boot:spring-boot-starter-json"
            ]
        },
        "com.fasterxml.jackson:jackson-bom": {
            "locked": "2.15.4",
            "transitive": [
                "com.fasterxml.jackson.core:jackson-annotations",
                "com.fasterxml.jackson.core:jackson-core",
                "com.fasterxml.jackson.core:jackson-databind",
                "com.fasterxml.jackson.datatype:jackson-datatype-jdk8",
                "com.fasterxml.jackson.datatype:jackson-datatype-jsr310",
                "com.fasterxml.jackson.module:jackson-module-kotlin",
                "com.fasterxml.jackson.module:jackson-module-parameter-names"
            ]
        },
        "com.github.ben-manes.caffeine:caffeine": {
            "locked": "3.1.8",
            "transitive": [
                "org.springframework.boot:spring-boot-dependencies"
            ]
        },
        "com.github.mifmif:generex": {
            "locked": "1.0.2",
            "transitive": [
                "net.datafaker:datafaker"
            ]
        },
        "com.google.errorprone:error_prone_annotations": {
            "locked": "2.21.1",
            "transitive": [
                "com.github.ben-manes.caffeine:caffeine"
            ]
        },
        "com.google.protobuf:protobuf-java": {
            "locked": "3.25.2",
            "transitive": [
                "com.apollographql.federation:federation-graphql-java-support"
            ]
        },
        "com.graphql-java:graphql-java": {
            "locked": "21.5",
            "transitive": [
                "com.apollographql.federation:federation-graphql-java-support",
                "com.netflix.graphql.dgs:graphql-dgs",
                "com.netflix.graphql.dgs:graphql-dgs-mocking",
                "com.netflix.graphql.dgs:graphql-dgs-platform",
                "com.netflix.graphql.dgs:graphql-error-types",
                "org.springframework.boot:spring-boot-dependencies"
            ]
        },
        "com.graphql-java:java-dataloader": {
            "locked": "3.2.2",
            "transitive": [
                "com.graphql-java:graphql-java",
                "com.netflix.graphql.dgs:graphql-dgs",
                "com.netflix.graphql.dgs:graphql-dgs-platform"
            ]
        },
        "com.jayway.jsonpath:json-path": {
            "locked": "2.9.0",
            "transitive": [
                "com.netflix.graphql.dgs:graphql-dgs",
                "com.netflix.graphql.dgs:graphql-dgs-platform",
                "org.springframework.boot:spring-boot-dependencies",
                "org.springframework.boot:spring-boot-starter-test"
            ]
        },
        "com.netflix.graphql.dgs:graphql-dgs": {
            "project": true,
            "transitive": [
                "com.netflix.graphql.dgs:graphql-dgs-platform",
                "com.netflix.graphql.dgs:graphql-dgs-spring-webmvc"
            ]
        },
        "com.netflix.graphql.dgs:graphql-dgs-mocking": {
            "project": true,
            "transitive": [
                "com.netflix.graphql.dgs:graphql-dgs",
                "com.netflix.graphql.dgs:graphql-dgs-platform"
            ]
        },
        "com.netflix.graphql.dgs:graphql-dgs-platform": {
            "project": true,
            "transitive": [
                "com.netflix.graphql.dgs:graphql-dgs",
                "com.netflix.graphql.dgs:graphql-dgs-mocking",
                "com.netflix.graphql.dgs:graphql-dgs-spring-webmvc",
                "com.netflix.graphql.dgs:graphql-error-types"
            ]
        },
        "com.netflix.graphql.dgs:graphql-dgs-spring-webmvc": {
            "project": true,
            "transitive": [
                "com.netflix.graphql.dgs:graphql-dgs-platform"
            ]
        },
        "com.netflix.graphql.dgs:graphql-error-types": {
            "project": true,
            "transitive": [
                "com.netflix.graphql.dgs:graphql-dgs",
                "com.netflix.graphql.dgs:graphql-dgs-platform",
                "com.netflix.graphql.dgs:graphql-dgs-spring-webmvc"
            ]
        },
        "com.vaadin.external.google:android-json": {
            "locked": "0.0.20131108.vaadin1",
            "transitive": [
                "org.skyscreamer:jsonassert"
            ]
        },
        "dk.brics.automaton:automaton": {
            "locked": "1.11-8",
            "transitive": [
                "com.github.mifmif:generex"
            ]
        },
        "io.micrometer:micrometer-commons": {
            "locked": "1.12.3",
            "transitive": [
                "io.micrometer:micrometer-observation",
                "org.springframework.boot:spring-boot-dependencies"
            ]
        },
        "io.micrometer:micrometer-observation": {
            "locked": "1.12.3",
            "transitive": [
                "org.springframework.boot:spring-boot-dependencies",
                "org.springframework:spring-context",
                "org.springframework:spring-web"
            ]
        },
        "io.mockk:mockk": {
            "locked": "1.13.10"
        },
        "io.mockk:mockk-agent": {
            "locked": "1.13.10",
            "transitive": [
                "io.mockk:mockk-jvm"
            ]
        },
        "io.mockk:mockk-agent-api": {
            "locked": "1.13.10",
            "transitive": [
                "io.mockk:mockk-agent-jvm",
                "io.mockk:mockk-jvm"
            ]
        },
        "io.mockk:mockk-agent-api-jvm": {
            "locked": "1.13.10",
            "transitive": [
                "io.mockk:mockk-agent-api"
            ]
        },
        "io.mockk:mockk-agent-jvm": {
            "locked": "1.13.10",
            "transitive": [
                "io.mockk:mockk-agent"
            ]
        },
        "io.mockk:mockk-core": {
            "locked": "1.13.10",
            "transitive": [
                "io.mockk:mockk-agent-jvm",
                "io.mockk:mockk-dsl-jvm",
                "io.mockk:mockk-jvm"
            ]
        },
        "io.mockk:mockk-core-jvm": {
            "locked": "1.13.10",
            "transitive": [
                "io.mockk:mockk-core"
            ]
        },
        "io.mockk:mockk-dsl": {
            "locked": "1.13.10",
            "transitive": [
                "io.mockk:mockk-jvm"
            ]
        },
        "io.mockk:mockk-dsl-jvm": {
            "locked": "1.13.10",
            "transitive": [
                "io.mockk:mockk-dsl"
            ]
        },
        "io.mockk:mockk-jvm": {
            "locked": "1.13.10",
            "transitive": [
                "io.mockk:mockk"
            ]
        },
        "io.projectreactor:reactor-core": {
            "locked": "3.6.3",
            "transitive": [
                "com.netflix.graphql.dgs:graphql-dgs-platform",
                "org.jetbrains.kotlinx:kotlinx-coroutines-reactor",
                "org.springframework.boot:spring-boot-dependencies"
            ]
        },
        "jakarta.activation:jakarta.activation-api": {
            "locked": "2.1.2",
            "transitive": [
                "jakarta.xml.bind:jakarta.xml.bind-api",
                "org.springframework.boot:spring-boot-dependencies"
            ]
        },
        "jakarta.annotation:jakarta.annotation-api": {
            "locked": "2.1.1",
            "transitive": [
                "org.springframework.boot:spring-boot-dependencies",
                "org.springframework.boot:spring-boot-starter",
                "org.springframework.boot:spring-boot-starter-tomcat"
            ]
        },
        "jakarta.xml.bind:jakarta.xml.bind-api": {
            "locked": "4.0.1",
            "transitive": [
                "org.springframework.boot:spring-boot-dependencies",
                "org.springframework.boot:spring-boot-starter-test"
            ]
        },
        "junit:junit": {
            "locked": "4.13.2",
            "transitive": [
                "io.mockk:mockk-jvm",
                "org.springframework.boot:spring-boot-dependencies"
            ]
        },
        "net.bytebuddy:byte-buddy": {
            "locked": "1.14.12",
            "transitive": [
                "io.mockk:mockk-agent-jvm",
                "org.assertj:assertj-core",
                "org.mockito:mockito-core",
                "org.springframework.boot:spring-boot-dependencies"
            ]
        },
        "net.bytebuddy:byte-buddy-agent": {
            "locked": "1.14.12",
            "transitive": [
                "io.mockk:mockk-agent-jvm",
                "org.mockito:mockito-core",
                "org.springframework.boot:spring-boot-dependencies"
            ]
        },
        "net.datafaker:datafaker": {
            "locked": "2.1.0",
            "transitive": [
                "com.netflix.graphql.dgs:graphql-dgs-mocking"
            ]
        },
        "net.minidev:accessors-smart": {
            "locked": "2.5.0",
            "transitive": [
                "net.minidev:json-smart"
            ]
        },
        "net.minidev:json-smart": {
            "locked": "2.5.0",
            "transitive": [
                "com.jayway.jsonpath:json-path",
                "org.springframework.boot:spring-boot-dependencies",
                "org.springframework.boot:spring-boot-starter-test"
            ]
        },
        "org.apache.commons:commons-lang3": {
            "locked": "3.13.0",
            "transitive": [
                "org.springframework.boot:spring-boot-dependencies"
            ]
        },
        "org.apache.logging.log4j:log4j-api": {
            "locked": "2.23.1",
            "transitive": [
                "com.netflix.graphql.dgs:graphql-dgs-platform",
                "org.apache.logging.log4j:log4j-to-slf4j",
                "org.springframework.boot:spring-boot-dependencies"
            ]
        },
        "org.apache.logging.log4j:log4j-to-slf4j": {
            "locked": "2.23.1",
            "transitive": [
                "com.netflix.graphql.dgs:graphql-dgs-platform",
                "org.springframework.boot:spring-boot-dependencies",
                "org.springframework.boot:spring-boot-starter-logging"
            ]
        },
        "org.apache.tomcat.embed:tomcat-embed-core": {
            "locked": "10.1.19",
            "transitive": [
                "org.apache.tomcat.embed:tomcat-embed-websocket",
                "org.springframework.boot:spring-boot-dependencies",
                "org.springframework.boot:spring-boot-starter-tomcat"
            ]
        },
        "org.apache.tomcat.embed:tomcat-embed-el": {
            "locked": "10.1.19",
            "transitive": [
                "org.springframework.boot:spring-boot-dependencies",
                "org.springframework.boot:spring-boot-starter-tomcat"
            ]
        },
        "org.apache.tomcat.embed:tomcat-embed-websocket": {
            "locked": "10.1.19",
            "transitive": [
                "org.springframework.boot:spring-boot-dependencies",
                "org.springframework.boot:spring-boot-starter-tomcat"
            ]
        },
        "org.assertj:assertj-core": {
            "locked": "3.24.2",
            "transitive": [
                "org.springframework.boot:spring-boot-dependencies",
                "org.springframework.boot:spring-boot-starter-test"
            ]
        },
        "org.awaitility:awaitility": {
            "locked": "4.2.0",
            "transitive": [
                "org.springframework.boot:spring-boot-dependencies",
                "org.springframework.boot:spring-boot-starter-test"
            ]
        },
        "org.checkerframework:checker-qual": {
            "locked": "3.37.0",
            "transitive": [
                "com.github.ben-manes.caffeine:caffeine"
            ]
        },
        "org.hamcrest:hamcrest": {
            "locked": "2.2",
            "transitive": [
                "org.awaitility:awaitility",
                "org.hamcrest:hamcrest-core",
                "org.springframework.boot:spring-boot-dependencies",
                "org.springframework.boot:spring-boot-starter-test"
            ]
        },
        "org.hamcrest:hamcrest-core": {
            "locked": "2.2",
            "transitive": [
                "junit:junit",
                "org.springframework.boot:spring-boot-dependencies"
            ]
        },
        "org.jetbrains.kotlin:kotlin-bom": {
            "locked": "1.9.23"
        },
        "org.jetbrains.kotlin:kotlin-reflect": {
            "locked": "1.9.23",
            "transitive": [
                "com.fasterxml.jackson.module:jackson-module-kotlin",
                "com.netflix.graphql.dgs:graphql-dgs",
                "com.netflix.graphql.dgs:graphql-dgs-spring-webmvc",
                "io.mockk:mockk-agent-jvm",
                "io.mockk:mockk-core-jvm",
                "io.mockk:mockk-dsl-jvm",
                "io.mockk:mockk-jvm",
                "org.jetbrains.kotlin:kotlin-bom",
                "org.springframework.boot:spring-boot-dependencies"
            ]
        },
        "org.jetbrains.kotlin:kotlin-stdlib": {
            "locked": "1.9.23",
            "transitive": [
                "com.netflix.graphql.dgs:graphql-dgs",
                "com.netflix.graphql.dgs:graphql-dgs-mocking",
                "com.netflix.graphql.dgs:graphql-dgs-spring-webmvc",
                "com.netflix.graphql.dgs:graphql-error-types",
                "org.jetbrains.kotlin:kotlin-bom",
                "org.jetbrains.kotlin:kotlin-reflect",
                "org.jetbrains.kotlin:kotlin-stdlib-common",
                "org.jetbrains.kotlin:kotlin-stdlib-jdk7",
                "org.jetbrains.kotlin:kotlin-stdlib-jdk8",
                "org.springframework.boot:spring-boot-dependencies"
            ]
        },
        "org.jetbrains.kotlin:kotlin-stdlib-common": {
            "locked": "1.9.23",
            "transitive": [
                "io.mockk:mockk-agent-api-jvm",
                "io.mockk:mockk-agent-jvm",
                "io.mockk:mockk-core-jvm",
                "io.mockk:mockk-dsl-jvm",
                "io.mockk:mockk-jvm",
                "org.jetbrains.kotlin:kotlin-bom",
                "org.jetbrains.kotlin:kotlin-stdlib",
                "org.jetbrains.kotlinx:kotlinx-coroutines-core-jvm",
                "org.springframework.boot:spring-boot-dependencies"
            ]
        },
        "org.jetbrains.kotlin:kotlin-stdlib-jdk7": {
            "locked": "1.9.23",
            "transitive": [
                "org.jetbrains.kotlin:kotlin-bom",
                "org.jetbrains.kotlin:kotlin-stdlib",
                "org.jetbrains.kotlin:kotlin-stdlib-jdk8",
                "org.springframework.boot:spring-boot-dependencies"
            ]
        },
        "org.jetbrains.kotlin:kotlin-stdlib-jdk8": {
            "locked": "1.9.23",
            "transitive": [
                "io.mockk:mockk-agent-api-jvm",
                "io.mockk:mockk-agent-jvm",
                "io.mockk:mockk-core-jvm",
                "io.mockk:mockk-dsl-jvm",
                "io.mockk:mockk-jvm",
                "org.jetbrains.kotlin:kotlin-bom",
                "org.jetbrains.kotlin:kotlin-stdlib",
                "org.jetbrains.kotlinx:kotlinx-coroutines-core-jvm",
                "org.jetbrains.kotlinx:kotlinx-coroutines-reactive",
                "org.jetbrains.kotlinx:kotlinx-coroutines-reactor",
                "org.springframework.boot:spring-boot-dependencies"
            ]
        },
        "org.jetbrains.kotlinx:kotlinx-coroutines-bom": {
            "locked": "1.7.3",
            "transitive": [
                "io.mockk:mockk-dsl-jvm",
                "io.mockk:mockk-jvm",
                "org.jetbrains.kotlinx:kotlinx-coroutines-core-jvm",
                "org.jetbrains.kotlinx:kotlinx-coroutines-reactive",
                "org.jetbrains.kotlinx:kotlinx-coroutines-reactor"
            ]
        },
        "org.jetbrains.kotlinx:kotlinx-coroutines-core": {
            "locked": "1.7.3",
            "transitive": [
                "com.netflix.graphql.dgs:graphql-dgs",
                "io.mockk:mockk-dsl-jvm",
                "io.mockk:mockk-jvm",
                "org.jetbrains.kotlinx:kotlinx-coroutines-bom",
                "org.jetbrains.kotlinx:kotlinx-coroutines-reactive",
                "org.jetbrains.kotlinx:kotlinx-coroutines-reactor",
                "org.springframework.boot:spring-boot-dependencies"
            ]
        },
        "org.jetbrains.kotlinx:kotlinx-coroutines-core-jvm": {
            "locked": "1.7.3",
            "transitive": [
                "org.jetbrains.kotlinx:kotlinx-coroutines-bom",
                "org.jetbrains.kotlinx:kotlinx-coroutines-core",
                "org.springframework.boot:spring-boot-dependencies"
            ]
        },
        "org.jetbrains.kotlinx:kotlinx-coroutines-reactive": {
            "locked": "1.7.3",
            "transitive": [
                "org.jetbrains.kotlinx:kotlinx-coroutines-bom",
                "org.jetbrains.kotlinx:kotlinx-coroutines-reactor",
                "org.springframework.boot:spring-boot-dependencies"
            ]
        },
        "org.jetbrains.kotlinx:kotlinx-coroutines-reactor": {
            "locked": "1.7.3",
            "transitive": [
                "com.netflix.graphql.dgs:graphql-dgs",
                "org.jetbrains.kotlinx:kotlinx-coroutines-bom",
                "org.springframework.boot:spring-boot-dependencies"
            ]
        },
        "org.jetbrains:annotations": {
            "locked": "23.0.0",
            "transitive": [
                "org.jetbrains.kotlin:kotlin-stdlib",
                "org.jetbrains.kotlinx:kotlinx-coroutines-core-jvm"
            ]
        },
        "org.junit.jupiter:junit-jupiter": {
            "locked": "5.10.2",
            "transitive": [
                "io.mockk:mockk-jvm",
                "org.junit:junit-bom",
                "org.springframework.boot:spring-boot-dependencies",
                "org.springframework.boot:spring-boot-starter-test"
            ]
        },
        "org.junit.jupiter:junit-jupiter-api": {
            "locked": "5.10.2",
            "transitive": [
                "org.junit.jupiter:junit-jupiter",
                "org.junit.jupiter:junit-jupiter-engine",
                "org.junit.jupiter:junit-jupiter-params",
                "org.junit:junit-bom",
                "org.mockito:mockito-junit-jupiter",
                "org.springframework.boot:spring-boot-dependencies"
            ]
        },
        "org.junit.jupiter:junit-jupiter-engine": {
            "locked": "5.10.2",
            "transitive": [
                "org.junit.jupiter:junit-jupiter",
                "org.junit:junit-bom",
                "org.springframework.boot:spring-boot-dependencies"
            ]
        },
        "org.junit.jupiter:junit-jupiter-params": {
            "locked": "5.10.2",
            "transitive": [
                "org.junit.jupiter:junit-jupiter",
                "org.junit:junit-bom",
                "org.springframework.boot:spring-boot-dependencies"
            ]
        },
        "org.junit.platform:junit-platform-commons": {
            "locked": "1.10.2",
            "transitive": [
                "org.junit.jupiter:junit-jupiter-api",
                "org.junit.platform:junit-platform-engine",
                "org.junit:junit-bom",
                "org.springframework.boot:spring-boot-dependencies"
            ]
        },
        "org.junit.platform:junit-platform-engine": {
            "locked": "1.10.2",
            "transitive": [
                "org.junit.jupiter:junit-jupiter-engine",
                "org.junit:junit-bom",
                "org.springframework.boot:spring-boot-dependencies"
            ]
        },
        "org.junit:junit-bom": {
            "locked": "5.10.2",
            "transitive": [
                "org.junit.jupiter:junit-jupiter",
                "org.junit.jupiter:junit-jupiter-api",
                "org.junit.jupiter:junit-jupiter-engine",
                "org.junit.jupiter:junit-jupiter-params",
                "org.junit.platform:junit-platform-commons",
                "org.junit.platform:junit-platform-engine"
            ]
        },
        "org.mockito:mockito-core": {
            "locked": "5.7.0",
            "transitive": [
                "org.mockito:mockito-junit-jupiter",
                "org.springframework.boot:spring-boot-dependencies",
                "org.springframework.boot:spring-boot-starter-test"
            ]
        },
        "org.mockito:mockito-junit-jupiter": {
            "locked": "5.7.0",
            "transitive": [
                "org.springframework.boot:spring-boot-dependencies",
                "org.springframework.boot:spring-boot-starter-test"
            ]
        },
        "org.objenesis:objenesis": {
            "locked": "3.3",
            "transitive": [
                "io.mockk:mockk-agent-jvm",
                "org.mockito:mockito-core"
            ]
        },
        "org.opentest4j:opentest4j": {
            "locked": "1.3.0",
            "transitive": [
                "org.junit.jupiter:junit-jupiter-api",
                "org.junit.platform:junit-platform-engine"
            ]
        },
        "org.ow2.asm:asm": {
            "locked": "9.3",
            "transitive": [
                "net.minidev:accessors-smart"
            ]
        },
        "org.reactivestreams:reactive-streams": {
            "locked": "1.0.4",
            "transitive": [
                "com.graphql-java:graphql-java",
                "io.projectreactor:reactor-core",
                "org.jetbrains.kotlinx:kotlinx-coroutines-reactive",
                "org.springframework.boot:spring-boot-dependencies"
            ]
        },
        "org.skyscreamer:jsonassert": {
            "locked": "1.5.1",
            "transitive": [
                "org.springframework.boot:spring-boot-dependencies",
                "org.springframework.boot:spring-boot-starter-test"
            ]
        },
        "org.slf4j:jul-to-slf4j": {
            "locked": "2.0.12",
            "transitive": [
                "org.springframework.boot:spring-boot-dependencies",
                "org.springframework.boot:spring-boot-starter-logging"
            ]
        },
        "org.slf4j:slf4j-api": {
            "locked": "2.0.12",
            "transitive": [
                "ch.qos.logback:logback-classic",
                "com.apollographql.federation:federation-graphql-java-support",
                "com.graphql-java:graphql-java",
                "com.graphql-java:java-dataloader",
                "com.jayway.jsonpath:json-path",
                "com.netflix.graphql.dgs:graphql-dgs-mocking",
                "org.apache.logging.log4j:log4j-to-slf4j",
                "org.slf4j:jul-to-slf4j",
                "org.springframework.boot:spring-boot-dependencies"
            ]
        },
        "org.springframework.boot:spring-boot": {
            "locked": "3.2.3",
            "transitive": [
                "org.springframework.boot:spring-boot-autoconfigure",
                "org.springframework.boot:spring-boot-dependencies",
                "org.springframework.boot:spring-boot-starter",
                "org.springframework.boot:spring-boot-test",
                "org.springframework.boot:spring-boot-test-autoconfigure"
            ]
        },
        "org.springframework.boot:spring-boot-autoconfigure": {
            "locked": "3.2.3",
            "transitive": [
                "org.springframework.boot:spring-boot-dependencies",
                "org.springframework.boot:spring-boot-starter",
                "org.springframework.boot:spring-boot-test-autoconfigure"
            ]
        },
        "org.springframework.boot:spring-boot-dependencies": {
            "locked": "3.2.3"
        },
        "org.springframework.boot:spring-boot-starter": {
            "locked": "3.2.3",
            "transitive": [
                "org.springframework.boot:spring-boot-dependencies",
                "org.springframework.boot:spring-boot-starter-json",
                "org.springframework.boot:spring-boot-starter-test",
                "org.springframework.boot:spring-boot-starter-web"
            ]
        },
        "org.springframework.boot:spring-boot-starter-json": {
            "locked": "3.2.3",
            "transitive": [
                "org.springframework.boot:spring-boot-dependencies",
                "org.springframework.boot:spring-boot-starter-web"
            ]
        },
        "org.springframework.boot:spring-boot-starter-logging": {
            "locked": "3.2.3",
            "transitive": [
                "org.springframework.boot:spring-boot-dependencies",
                "org.springframework.boot:spring-boot-starter"
            ]
        },
        "org.springframework.boot:spring-boot-starter-test": {
            "locked": "3.2.3",
            "transitive": [
                "org.springframework.boot:spring-boot-dependencies"
            ]
        },
        "org.springframework.boot:spring-boot-starter-tomcat": {
            "locked": "3.2.3",
            "transitive": [
                "org.springframework.boot:spring-boot-dependencies",
                "org.springframework.boot:spring-boot-starter-web"
            ]
        },
        "org.springframework.boot:spring-boot-starter-web": {
            "locked": "3.2.3",
            "transitive": [
                "org.springframework.boot:spring-boot-dependencies"
            ]
        },
        "org.springframework.boot:spring-boot-test": {
            "locked": "3.2.3",
            "transitive": [
                "org.springframework.boot:spring-boot-dependencies",
                "org.springframework.boot:spring-boot-starter-test",
                "org.springframework.boot:spring-boot-test-autoconfigure"
            ]
        },
        "org.springframework.boot:spring-boot-test-autoconfigure": {
            "locked": "3.2.3",
            "transitive": [
                "org.springframework.boot:spring-boot-dependencies",
                "org.springframework.boot:spring-boot-starter-test"
            ]
        },
        "org.springframework.cloud:spring-cloud-dependencies": {
<<<<<<< HEAD
            "locked": "2023.0.1-SNAPSHOT"
=======
            "locked": "2023.0.1"
>>>>>>> c9f3dd29
        },
        "org.springframework:spring-aop": {
            "locked": "6.1.4",
            "transitive": [
                "org.springframework.boot:spring-boot-dependencies",
                "org.springframework:spring-context",
                "org.springframework:spring-webmvc"
            ]
        },
        "org.springframework:spring-beans": {
            "locked": "6.1.4",
            "transitive": [
                "org.springframework.boot:spring-boot-dependencies",
                "org.springframework:spring-aop",
                "org.springframework:spring-context",
                "org.springframework:spring-web",
                "org.springframework:spring-webmvc"
            ]
        },
        "org.springframework:spring-context": {
            "locked": "6.1.4",
            "transitive": [
                "com.netflix.graphql.dgs:graphql-dgs",
                "org.springframework.boot:spring-boot",
                "org.springframework.boot:spring-boot-dependencies",
                "org.springframework:spring-webmvc"
            ]
        },
        "org.springframework:spring-core": {
            "locked": "6.1.4",
            "transitive": [
                "org.springframework.boot:spring-boot",
                "org.springframework.boot:spring-boot-dependencies",
                "org.springframework.boot:spring-boot-starter",
                "org.springframework.boot:spring-boot-starter-test",
                "org.springframework:spring-aop",
                "org.springframework:spring-beans",
                "org.springframework:spring-context",
                "org.springframework:spring-expression",
                "org.springframework:spring-test",
                "org.springframework:spring-web",
                "org.springframework:spring-webmvc"
            ]
        },
        "org.springframework:spring-expression": {
            "locked": "6.1.4",
            "transitive": [
                "org.springframework.boot:spring-boot-dependencies",
                "org.springframework:spring-context",
                "org.springframework:spring-webmvc"
            ]
        },
        "org.springframework:spring-jcl": {
            "locked": "6.1.4",
            "transitive": [
                "org.springframework.boot:spring-boot-dependencies",
                "org.springframework:spring-core"
            ]
        },
        "org.springframework:spring-test": {
            "locked": "6.1.4",
            "transitive": [
                "org.springframework.boot:spring-boot-dependencies",
                "org.springframework.boot:spring-boot-starter-test"
            ]
        },
        "org.springframework:spring-web": {
            "locked": "6.1.4",
            "transitive": [
                "com.netflix.graphql.dgs:graphql-dgs",
                "com.netflix.graphql.dgs:graphql-dgs-spring-webmvc",
                "org.springframework.boot:spring-boot-dependencies",
                "org.springframework.boot:spring-boot-starter-json",
                "org.springframework.boot:spring-boot-starter-web",
                "org.springframework:spring-webmvc"
            ]
        },
        "org.springframework:spring-webmvc": {
            "locked": "6.1.4",
            "transitive": [
                "org.springframework.boot:spring-boot-dependencies",
                "org.springframework.boot:spring-boot-starter-web"
            ]
        },
        "org.xmlunit:xmlunit-core": {
            "locked": "2.9.1",
            "transitive": [
                "org.springframework.boot:spring-boot-dependencies",
                "org.springframework.boot:spring-boot-starter-test"
            ]
        },
        "org.yaml:snakeyaml": {
            "locked": "2.2",
            "transitive": [
                "net.datafaker:datafaker",
                "org.springframework.boot:spring-boot-dependencies",
                "org.springframework.boot:spring-boot-starter"
            ]
        }
    }
}<|MERGE_RESOLUTION|>--- conflicted
+++ resolved
@@ -22,11 +22,7 @@
             "locked": "3.2.3"
         },
         "org.springframework.cloud:spring-cloud-dependencies": {
-<<<<<<< HEAD
-            "locked": "2023.0.1-SNAPSHOT"
-=======
             "locked": "2023.0.1"
->>>>>>> c9f3dd29
         }
     },
     "compileClasspath": {
@@ -270,11 +266,7 @@
             ]
         },
         "org.springframework.cloud:spring-cloud-dependencies": {
-<<<<<<< HEAD
-            "locked": "2023.0.1-SNAPSHOT"
-=======
             "locked": "2023.0.1"
->>>>>>> c9f3dd29
         },
         "org.springframework:spring-aop": {
             "locked": "6.1.4",
@@ -406,11 +398,7 @@
             "locked": "3.2.3"
         },
         "org.springframework.cloud:spring-cloud-dependencies": {
-<<<<<<< HEAD
-            "locked": "2023.0.1-SNAPSHOT"
-=======
             "locked": "2023.0.1"
->>>>>>> c9f3dd29
         }
     },
     "jmhCompileClasspath": {
@@ -700,11 +688,7 @@
             ]
         },
         "org.springframework.cloud:spring-cloud-dependencies": {
-<<<<<<< HEAD
-            "locked": "2023.0.1-SNAPSHOT"
-=======
             "locked": "2023.0.1"
->>>>>>> c9f3dd29
         },
         "org.springframework:spring-aop": {
             "locked": "6.1.4",
@@ -1588,11 +1572,7 @@
             ]
         },
         "org.springframework.cloud:spring-cloud-dependencies": {
-<<<<<<< HEAD
-            "locked": "2023.0.1-SNAPSHOT"
-=======
             "locked": "2023.0.1"
->>>>>>> c9f3dd29
         },
         "org.springframework:spring-aop": {
             "locked": "6.1.4",
@@ -1792,11 +1772,7 @@
             "locked": "3.2.3"
         },
         "org.springframework.cloud:spring-cloud-dependencies": {
-<<<<<<< HEAD
-            "locked": "2023.0.1-SNAPSHOT"
-=======
             "locked": "2023.0.1"
->>>>>>> c9f3dd29
         }
     },
     "kotlinCompilerClasspath": {
@@ -1859,11 +1835,7 @@
             "locked": "3.2.3"
         },
         "org.springframework.cloud:spring-cloud-dependencies": {
-<<<<<<< HEAD
-            "locked": "2023.0.1-SNAPSHOT"
-=======
             "locked": "2023.0.1"
->>>>>>> c9f3dd29
         }
     },
     "kotlinCompilerPluginClasspath": {
@@ -1877,11 +1849,7 @@
             "locked": "3.2.3"
         },
         "org.springframework.cloud:spring-cloud-dependencies": {
-<<<<<<< HEAD
-            "locked": "2023.0.1-SNAPSHOT"
-=======
             "locked": "2023.0.1"
->>>>>>> c9f3dd29
         }
     },
     "kotlinCompilerPluginClasspathJmh": {
@@ -1946,11 +1914,7 @@
             "locked": "3.2.3"
         },
         "org.springframework.cloud:spring-cloud-dependencies": {
-<<<<<<< HEAD
-            "locked": "2023.0.1-SNAPSHOT"
-=======
             "locked": "2023.0.1"
->>>>>>> c9f3dd29
         }
     },
     "kotlinCompilerPluginClasspathMain": {
@@ -2015,11 +1979,7 @@
             "locked": "3.2.3"
         },
         "org.springframework.cloud:spring-cloud-dependencies": {
-<<<<<<< HEAD
-            "locked": "2023.0.1-SNAPSHOT"
-=======
             "locked": "2023.0.1"
->>>>>>> c9f3dd29
         }
     },
     "kotlinCompilerPluginClasspathTest": {
@@ -2084,11 +2044,7 @@
             "locked": "3.2.3"
         },
         "org.springframework.cloud:spring-cloud-dependencies": {
-<<<<<<< HEAD
-            "locked": "2023.0.1-SNAPSHOT"
-=======
             "locked": "2023.0.1"
->>>>>>> c9f3dd29
         }
     },
     "kotlinKlibCommonizerClasspath": {
@@ -2156,11 +2112,7 @@
             "locked": "3.2.3"
         },
         "org.springframework.cloud:spring-cloud-dependencies": {
-<<<<<<< HEAD
-            "locked": "2023.0.1-SNAPSHOT"
-=======
             "locked": "2023.0.1"
->>>>>>> c9f3dd29
         }
     },
     "kotlinNativeCompilerPluginClasspath": {
@@ -2174,11 +2126,7 @@
             "locked": "3.2.3"
         },
         "org.springframework.cloud:spring-cloud-dependencies": {
-<<<<<<< HEAD
-            "locked": "2023.0.1-SNAPSHOT"
-=======
             "locked": "2023.0.1"
->>>>>>> c9f3dd29
         }
     },
     "nebulaRecommenderBom": {
@@ -2192,11 +2140,7 @@
             "locked": "3.2.3"
         },
         "org.springframework.cloud:spring-cloud-dependencies": {
-<<<<<<< HEAD
-            "locked": "2023.0.1-SNAPSHOT"
-=======
             "locked": "2023.0.1"
->>>>>>> c9f3dd29
         }
     },
     "runtimeClasspath": {
@@ -2603,11 +2547,7 @@
             ]
         },
         "org.springframework.cloud:spring-cloud-dependencies": {
-<<<<<<< HEAD
-            "locked": "2023.0.1-SNAPSHOT"
-=======
             "locked": "2023.0.1"
->>>>>>> c9f3dd29
         },
         "org.springframework:spring-aop": {
             "locked": "6.1.4",
@@ -2688,11 +2628,7 @@
             "locked": "3.2.3"
         },
         "org.springframework.cloud:spring-cloud-dependencies": {
-<<<<<<< HEAD
-            "locked": "2023.0.1-SNAPSHOT"
-=======
             "locked": "2023.0.1"
->>>>>>> c9f3dd29
         }
     },
     "testCompileClasspath": {
@@ -3314,11 +3250,7 @@
             ]
         },
         "org.springframework.cloud:spring-cloud-dependencies": {
-<<<<<<< HEAD
-            "locked": "2023.0.1-SNAPSHOT"
-=======
             "locked": "2023.0.1"
->>>>>>> c9f3dd29
         },
         "org.springframework:spring-aop": {
             "locked": "6.1.4",
@@ -4185,11 +4117,7 @@
             ]
         },
         "org.springframework.cloud:spring-cloud-dependencies": {
-<<<<<<< HEAD
-            "locked": "2023.0.1-SNAPSHOT"
-=======
             "locked": "2023.0.1"
->>>>>>> c9f3dd29
         },
         "org.springframework:spring-aop": {
             "locked": "6.1.4",
