{
    "classpath": {
        "com.netflix.graphql.dgs:graphql-dgs-platform": {
            "project": true
        }
    },
    "nebulaRecommenderBom": {
        "com.fasterxml.jackson:jackson-bom": {
            "locked": "2.15.4"
        },
        "org.jetbrains.kotlin:kotlin-bom": {
            "locked": "1.9.23"
        },
        "org.springframework.boot:spring-boot-dependencies": {
            "locked": "3.2.3"
        },
        "org.springframework.cloud:spring-cloud-dependencies": {
<<<<<<< HEAD
            "locked": "2023.0.1-SNAPSHOT"
=======
            "locked": "2023.0.1"
>>>>>>> c9f3dd29
        }
    }
}<|MERGE_RESOLUTION|>--- conflicted
+++ resolved
@@ -15,11 +15,7 @@
             "locked": "3.2.3"
         },
         "org.springframework.cloud:spring-cloud-dependencies": {
-<<<<<<< HEAD
-            "locked": "2023.0.1-SNAPSHOT"
-=======
             "locked": "2023.0.1"
->>>>>>> c9f3dd29
         }
     }
 }