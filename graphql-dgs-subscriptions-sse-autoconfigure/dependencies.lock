--- conflicted
+++ resolved
@@ -22,11 +22,7 @@
             "locked": "3.2.3"
         },
         "org.springframework.cloud:spring-cloud-dependencies": {
-<<<<<<< HEAD
-            "locked": "2023.0.1-SNAPSHOT"
-=======
             "locked": "2023.0.1"
->>>>>>> c9f3dd29
         }
     },
     "compileClasspath": {
@@ -160,11 +156,7 @@
             "locked": "3.2.3"
         },
         "org.springframework.cloud:spring-cloud-dependencies": {
-<<<<<<< HEAD
-            "locked": "2023.0.1-SNAPSHOT"
-=======
             "locked": "2023.0.1"
->>>>>>> c9f3dd29
         },
         "org.springframework:spring-aop": {
             "locked": "6.1.4",
@@ -293,11 +285,7 @@
             "locked": "3.2.3"
         },
         "org.springframework.cloud:spring-cloud-dependencies": {
-<<<<<<< HEAD
-            "locked": "2023.0.1-SNAPSHOT"
-=======
             "locked": "2023.0.1"
->>>>>>> c9f3dd29
         }
     },
     "jmhCompileClasspath": {
@@ -477,11 +465,7 @@
             "locked": "3.2.3"
         },
         "org.springframework.cloud:spring-cloud-dependencies": {
-<<<<<<< HEAD
-            "locked": "2023.0.1-SNAPSHOT"
-=======
             "locked": "2023.0.1"
->>>>>>> c9f3dd29
         },
         "org.springframework:spring-aop": {
             "locked": "6.1.4",
@@ -1279,11 +1263,7 @@
             ]
         },
         "org.springframework.cloud:spring-cloud-dependencies": {
-<<<<<<< HEAD
-            "locked": "2023.0.1-SNAPSHOT"
-=======
             "locked": "2023.0.1"
->>>>>>> c9f3dd29
         },
         "org.springframework:spring-aop": {
             "locked": "6.1.4",
@@ -1491,11 +1471,7 @@
             "locked": "3.2.3"
         },
         "org.springframework.cloud:spring-cloud-dependencies": {
-<<<<<<< HEAD
-            "locked": "2023.0.1-SNAPSHOT"
-=======
             "locked": "2023.0.1"
->>>>>>> c9f3dd29
         }
     },
     "kotlinCompilerClasspath": {
@@ -1558,11 +1534,7 @@
             "locked": "3.2.3"
         },
         "org.springframework.cloud:spring-cloud-dependencies": {
-<<<<<<< HEAD
-            "locked": "2023.0.1-SNAPSHOT"
-=======
             "locked": "2023.0.1"
->>>>>>> c9f3dd29
         }
     },
     "kotlinCompilerPluginClasspath": {
@@ -1576,11 +1548,7 @@
             "locked": "3.2.3"
         },
         "org.springframework.cloud:spring-cloud-dependencies": {
-<<<<<<< HEAD
-            "locked": "2023.0.1-SNAPSHOT"
-=======
             "locked": "2023.0.1"
->>>>>>> c9f3dd29
         }
     },
     "kotlinCompilerPluginClasspathJmh": {
@@ -1645,11 +1613,7 @@
             "locked": "3.2.3"
         },
         "org.springframework.cloud:spring-cloud-dependencies": {
-<<<<<<< HEAD
-            "locked": "2023.0.1-SNAPSHOT"
-=======
             "locked": "2023.0.1"
->>>>>>> c9f3dd29
         }
     },
     "kotlinCompilerPluginClasspathMain": {
@@ -1714,11 +1678,7 @@
             "locked": "3.2.3"
         },
         "org.springframework.cloud:spring-cloud-dependencies": {
-<<<<<<< HEAD
-            "locked": "2023.0.1-SNAPSHOT"
-=======
             "locked": "2023.0.1"
->>>>>>> c9f3dd29
         }
     },
     "kotlinCompilerPluginClasspathTest": {
@@ -1783,11 +1743,7 @@
             "locked": "3.2.3"
         },
         "org.springframework.cloud:spring-cloud-dependencies": {
-<<<<<<< HEAD
-            "locked": "2023.0.1-SNAPSHOT"
-=======
             "locked": "2023.0.1"
->>>>>>> c9f3dd29
         }
     },
     "kotlinKlibCommonizerClasspath": {
@@ -1855,11 +1811,7 @@
             "locked": "3.2.3"
         },
         "org.springframework.cloud:spring-cloud-dependencies": {
-<<<<<<< HEAD
-            "locked": "2023.0.1-SNAPSHOT"
-=======
             "locked": "2023.0.1"
->>>>>>> c9f3dd29
         }
     },
     "kotlinNativeCompilerPluginClasspath": {
@@ -1873,11 +1825,7 @@
             "locked": "3.2.3"
         },
         "org.springframework.cloud:spring-cloud-dependencies": {
-<<<<<<< HEAD
-            "locked": "2023.0.1-SNAPSHOT"
-=======
             "locked": "2023.0.1"
->>>>>>> c9f3dd29
         }
     },
     "nebulaRecommenderBom": {
@@ -1891,11 +1839,7 @@
             "locked": "3.2.3"
         },
         "org.springframework.cloud:spring-cloud-dependencies": {
-<<<<<<< HEAD
-            "locked": "2023.0.1-SNAPSHOT"
-=======
             "locked": "2023.0.1"
->>>>>>> c9f3dd29
         }
     },
     "runtimeClasspath": {
@@ -2244,11 +2188,7 @@
             "locked": "3.2.3"
         },
         "org.springframework.cloud:spring-cloud-dependencies": {
-<<<<<<< HEAD
-            "locked": "2023.0.1-SNAPSHOT"
-=======
             "locked": "2023.0.1"
->>>>>>> c9f3dd29
         },
         "org.springframework:spring-aop": {
             "locked": "6.1.4",
@@ -2350,11 +2290,7 @@
             "locked": "3.2.3"
         },
         "org.springframework.cloud:spring-cloud-dependencies": {
-<<<<<<< HEAD
-            "locked": "2023.0.1-SNAPSHOT"
-=======
             "locked": "2023.0.1"
->>>>>>> c9f3dd29
         }
     },
     "testCompileClasspath": {
@@ -2834,11 +2770,7 @@
             ]
         },
         "org.springframework.cloud:spring-cloud-dependencies": {
-<<<<<<< HEAD
-            "locked": "2023.0.1-SNAPSHOT"
-=======
             "locked": "2023.0.1"
->>>>>>> c9f3dd29
         },
         "org.springframework:spring-aop": {
             "locked": "6.1.4",
@@ -3619,11 +3551,7 @@
             ]
         },
         "org.springframework.cloud:spring-cloud-dependencies": {
-<<<<<<< HEAD
-            "locked": "2023.0.1-SNAPSHOT"
-=======
             "locked": "2023.0.1"
->>>>>>> c9f3dd29
         },
         "org.springframework:spring-aop": {
             "locked": "6.1.4",
