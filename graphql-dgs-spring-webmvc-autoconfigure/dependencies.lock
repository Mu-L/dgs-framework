--- conflicted
+++ resolved
@@ -22,11 +22,7 @@
             "locked": "3.2.3"
         },
         "org.springframework.cloud:spring-cloud-dependencies": {
-<<<<<<< HEAD
-            "locked": "2023.0.1-SNAPSHOT"
-=======
             "locked": "2023.0.1"
->>>>>>> c9f3dd29
         }
     },
     "compileClasspath": {
@@ -288,11 +284,7 @@
             ]
         },
         "org.springframework.cloud:spring-cloud-dependencies": {
-<<<<<<< HEAD
-            "locked": "2023.0.1-SNAPSHOT"
-=======
             "locked": "2023.0.1"
->>>>>>> c9f3dd29
         },
         "org.springframework:spring-aop": {
             "locked": "6.1.4",
@@ -429,11 +421,7 @@
             "locked": "3.2.3"
         },
         "org.springframework.cloud:spring-cloud-dependencies": {
-<<<<<<< HEAD
-            "locked": "2023.0.1-SNAPSHOT"
-=======
             "locked": "2023.0.1"
->>>>>>> c9f3dd29
         }
     },
     "jmhCompileClasspath": {
@@ -741,11 +729,7 @@
             ]
         },
         "org.springframework.cloud:spring-cloud-dependencies": {
-<<<<<<< HEAD
-            "locked": "2023.0.1-SNAPSHOT"
-=======
             "locked": "2023.0.1"
->>>>>>> c9f3dd29
         },
         "org.springframework:spring-aop": {
             "locked": "6.1.4",
@@ -1652,11 +1636,7 @@
             ]
         },
         "org.springframework.cloud:spring-cloud-dependencies": {
-<<<<<<< HEAD
-            "locked": "2023.0.1-SNAPSHOT"
-=======
             "locked": "2023.0.1"
->>>>>>> c9f3dd29
         },
         "org.springframework:spring-aop": {
             "locked": "6.1.4",
@@ -1857,11 +1837,7 @@
             "locked": "3.2.3"
         },
         "org.springframework.cloud:spring-cloud-dependencies": {
-<<<<<<< HEAD
-            "locked": "2023.0.1-SNAPSHOT"
-=======
             "locked": "2023.0.1"
->>>>>>> c9f3dd29
         }
     },
     "kotlinCompilerClasspath": {
@@ -1924,11 +1900,7 @@
             "locked": "3.2.3"
         },
         "org.springframework.cloud:spring-cloud-dependencies": {
-<<<<<<< HEAD
-            "locked": "2023.0.1-SNAPSHOT"
-=======
             "locked": "2023.0.1"
->>>>>>> c9f3dd29
         }
     },
     "kotlinCompilerPluginClasspath": {
@@ -1942,11 +1914,7 @@
             "locked": "3.2.3"
         },
         "org.springframework.cloud:spring-cloud-dependencies": {
-<<<<<<< HEAD
-            "locked": "2023.0.1-SNAPSHOT"
-=======
             "locked": "2023.0.1"
->>>>>>> c9f3dd29
         }
     },
     "kotlinCompilerPluginClasspathJmh": {
@@ -2011,11 +1979,7 @@
             "locked": "3.2.3"
         },
         "org.springframework.cloud:spring-cloud-dependencies": {
-<<<<<<< HEAD
-            "locked": "2023.0.1-SNAPSHOT"
-=======
             "locked": "2023.0.1"
->>>>>>> c9f3dd29
         }
     },
     "kotlinCompilerPluginClasspathMain": {
@@ -2080,11 +2044,7 @@
             "locked": "3.2.3"
         },
         "org.springframework.cloud:spring-cloud-dependencies": {
-<<<<<<< HEAD
-            "locked": "2023.0.1-SNAPSHOT"
-=======
             "locked": "2023.0.1"
->>>>>>> c9f3dd29
         }
     },
     "kotlinCompilerPluginClasspathTest": {
@@ -2149,11 +2109,7 @@
             "locked": "3.2.3"
         },
         "org.springframework.cloud:spring-cloud-dependencies": {
-<<<<<<< HEAD
-            "locked": "2023.0.1-SNAPSHOT"
-=======
             "locked": "2023.0.1"
->>>>>>> c9f3dd29
         }
     },
     "kotlinKlibCommonizerClasspath": {
@@ -2221,11 +2177,7 @@
             "locked": "3.2.3"
         },
         "org.springframework.cloud:spring-cloud-dependencies": {
-<<<<<<< HEAD
-            "locked": "2023.0.1-SNAPSHOT"
-=======
             "locked": "2023.0.1"
->>>>>>> c9f3dd29
         }
     },
     "kotlinNativeCompilerPluginClasspath": {
@@ -2239,11 +2191,7 @@
             "locked": "3.2.3"
         },
         "org.springframework.cloud:spring-cloud-dependencies": {
-<<<<<<< HEAD
-            "locked": "2023.0.1-SNAPSHOT"
-=======
             "locked": "2023.0.1"
->>>>>>> c9f3dd29
         }
     },
     "nebulaRecommenderBom": {
@@ -2257,11 +2205,7 @@
             "locked": "3.2.3"
         },
         "org.springframework.cloud:spring-cloud-dependencies": {
-<<<<<<< HEAD
-            "locked": "2023.0.1-SNAPSHOT"
-=======
             "locked": "2023.0.1"
->>>>>>> c9f3dd29
         }
     },
     "runtimeClasspath": {
@@ -2668,11 +2612,7 @@
             ]
         },
         "org.springframework.cloud:spring-cloud-dependencies": {
-<<<<<<< HEAD
-            "locked": "2023.0.1-SNAPSHOT"
-=======
             "locked": "2023.0.1"
->>>>>>> c9f3dd29
         },
         "org.springframework:spring-aop": {
             "locked": "6.1.4",
@@ -2765,11 +2705,7 @@
             "locked": "3.2.3"
         },
         "org.springframework.cloud:spring-cloud-dependencies": {
-<<<<<<< HEAD
-            "locked": "2023.0.1-SNAPSHOT"
-=======
             "locked": "2023.0.1"
->>>>>>> c9f3dd29
         }
     },
     "testCompileClasspath": {
@@ -3412,11 +3348,7 @@
             ]
         },
         "org.springframework.cloud:spring-cloud-dependencies": {
-<<<<<<< HEAD
-            "locked": "2023.0.1-SNAPSHOT"
-=======
             "locked": "2023.0.1"
->>>>>>> c9f3dd29
         },
         "org.springframework:spring-aop": {
             "locked": "6.1.4",
@@ -4301,11 +4233,7 @@
             ]
         },
         "org.springframework.cloud:spring-cloud-dependencies": {
-<<<<<<< HEAD
-            "locked": "2023.0.1-SNAPSHOT"
-=======
             "locked": "2023.0.1"
->>>>>>> c9f3dd29
         },
         "org.springframework:spring-aop": {
             "locked": "6.1.4",
