{
    "annotationProcessor": {
        "com.fasterxml.jackson:jackson-bom": {
            "locked": "2.15.3"
        },
        "org.jetbrains.kotlin:kotlin-bom": {
            "locked": "1.9.22"
        },
        "org.springframework.boot:spring-boot-autoconfigure-processor": {
            "locked": "3.2.2",
            "transitive": [
                "org.springframework.boot:spring-boot-dependencies"
            ]
        },
        "org.springframework.boot:spring-boot-configuration-processor": {
            "locked": "3.2.2",
            "transitive": [
                "org.springframework.boot:spring-boot-dependencies"
            ]
        },
        "org.springframework.boot:spring-boot-dependencies": {
            "locked": "3.2.2"
        },
        "org.springframework.cloud:spring-cloud-dependencies": {
            "locked": "2023.0.0"
        }
    },
    "compileClasspath": {
        "ch.qos.logback:logback-classic": {
            "locked": "1.4.14",
            "transitive": [
                "org.springframework.boot:spring-boot-dependencies",
                "org.springframework.boot:spring-boot-starter-logging"
            ]
        },
        "ch.qos.logback:logback-core": {
            "locked": "1.4.14",
            "transitive": [
                "ch.qos.logback:logback-classic",
                "org.springframework.boot:spring-boot-dependencies"
            ]
        },
        "com.fasterxml.jackson.core:jackson-annotations": {
            "locked": "2.15.3",
            "transitive": [
                "com.fasterxml.jackson.core:jackson-databind",
                "com.fasterxml.jackson.module:jackson-module-kotlin",
                "com.fasterxml.jackson:jackson-bom",
                "org.springframework.boot:spring-boot-dependencies"
            ]
        },
        "com.fasterxml.jackson.core:jackson-core": {
            "locked": "2.15.3",
            "transitive": [
                "com.fasterxml.jackson.core:jackson-databind",
                "com.fasterxml.jackson:jackson-bom",
                "org.springframework.boot:spring-boot-dependencies"
            ]
        },
        "com.fasterxml.jackson.core:jackson-databind": {
            "locked": "2.15.3",
            "transitive": [
                "com.fasterxml.jackson.module:jackson-module-kotlin",
                "com.fasterxml.jackson:jackson-bom",
                "org.springframework.boot:spring-boot-dependencies"
            ]
        },
        "com.fasterxml.jackson.module:jackson-module-kotlin": {
            "locked": "2.15.3",
            "transitive": [
                "com.fasterxml.jackson:jackson-bom",
                "org.springframework.boot:spring-boot-dependencies"
            ]
        },
        "com.fasterxml.jackson:jackson-bom": {
            "locked": "2.15.3",
            "transitive": [
                "com.fasterxml.jackson.core:jackson-annotations",
                "com.fasterxml.jackson.core:jackson-core",
                "com.fasterxml.jackson.core:jackson-databind",
                "com.fasterxml.jackson.module:jackson-module-kotlin"
            ]
        },
        "com.graphql-java:graphql-java": {
            "locked": "21.3",
            "transitive": [
                "com.netflix.graphql.dgs:graphql-dgs",
                "com.netflix.graphql.dgs:graphql-dgs-mocking",
                "com.netflix.graphql.dgs:graphql-dgs-platform",
                "com.netflix.graphql.dgs:graphql-error-types",
                "org.springframework.boot:spring-boot-dependencies"
            ]
        },
        "com.graphql-java:java-dataloader": {
            "locked": "3.2.2",
            "transitive": [
                "com.graphql-java:graphql-java",
                "com.netflix.graphql.dgs:graphql-dgs",
                "com.netflix.graphql.dgs:graphql-dgs-platform"
            ]
        },
        "com.jayway.jsonpath:json-path": {
            "locked": "2.9.0",
            "transitive": [
                "com.netflix.graphql.dgs:graphql-dgs",
                "com.netflix.graphql.dgs:graphql-dgs-platform",
                "org.springframework.boot:spring-boot-dependencies"
            ]
        },
        "com.netflix.graphql.dgs:graphql-dgs": {
            "project": true,
            "transitive": [
                "com.netflix.graphql.dgs:graphql-dgs-platform"
            ]
        },
        "com.netflix.graphql.dgs:graphql-dgs-mocking": {
            "project": true,
            "transitive": [
                "com.netflix.graphql.dgs:graphql-dgs",
                "com.netflix.graphql.dgs:graphql-dgs-platform"
            ]
        },
        "com.netflix.graphql.dgs:graphql-dgs-platform": {
            "project": true,
            "transitive": [
                "com.netflix.graphql.dgs:graphql-dgs",
                "com.netflix.graphql.dgs:graphql-dgs-mocking",
                "com.netflix.graphql.dgs:graphql-error-types"
            ]
        },
        "com.netflix.graphql.dgs:graphql-error-types": {
            "project": true,
            "transitive": [
                "com.netflix.graphql.dgs:graphql-dgs",
                "com.netflix.graphql.dgs:graphql-dgs-platform"
            ]
        },
        "io.micrometer:micrometer-commons": {
            "locked": "1.12.2",
            "transitive": [
                "io.micrometer:micrometer-observation",
                "org.springframework.boot:spring-boot-dependencies"
            ]
        },
        "io.micrometer:micrometer-observation": {
            "locked": "1.12.2",
            "transitive": [
                "org.springframework.boot:spring-boot-dependencies",
                "org.springframework:spring-context",
                "org.springframework:spring-web"
            ]
        },
        "io.projectreactor.kotlin:reactor-kotlin-extensions": {
            "locked": "1.2.2",
            "transitive": [
                "org.springframework.boot:spring-boot-dependencies"
            ]
        },
        "io.projectreactor:reactor-core": {
            "locked": "3.6.2",
            "transitive": [
                "com.netflix.graphql.dgs:graphql-dgs-platform",
                "io.projectreactor.kotlin:reactor-kotlin-extensions",
                "org.springframework.boot:spring-boot-dependencies",
                "org.springframework:spring-webflux"
            ]
        },
        "jakarta.annotation:jakarta.annotation-api": {
            "locked": "2.1.1",
            "transitive": [
                "org.springframework.boot:spring-boot-dependencies",
                "org.springframework.boot:spring-boot-starter"
            ]
        },
        "org.apache.logging.log4j:log4j-api": {
            "locked": "2.22.1",
            "transitive": [
                "com.netflix.graphql.dgs:graphql-dgs-platform",
                "org.apache.logging.log4j:log4j-to-slf4j",
                "org.springframework.boot:spring-boot-dependencies"
            ]
        },
        "org.apache.logging.log4j:log4j-to-slf4j": {
            "locked": "2.22.1",
            "transitive": [
                "com.netflix.graphql.dgs:graphql-dgs-platform",
                "org.springframework.boot:spring-boot-dependencies",
                "org.springframework.boot:spring-boot-starter-logging"
            ]
        },
        "org.jetbrains.kotlin:kotlin-bom": {
            "locked": "1.9.22"
        },
        "org.jetbrains.kotlin:kotlin-reflect": {
            "locked": "1.9.22",
            "transitive": [
                "com.fasterxml.jackson.module:jackson-module-kotlin",
                "org.jetbrains.kotlin:kotlin-bom",
                "org.springframework.boot:spring-boot-dependencies"
            ]
        },
        "org.jetbrains.kotlin:kotlin-stdlib": {
            "locked": "1.9.22",
            "transitive": [
                "com.netflix.graphql.dgs:graphql-dgs",
                "com.netflix.graphql.dgs:graphql-dgs-mocking",
                "com.netflix.graphql.dgs:graphql-error-types",
                "org.jetbrains.kotlin:kotlin-bom",
                "org.jetbrains.kotlin:kotlin-reflect",
                "org.jetbrains.kotlin:kotlin-stdlib-common",
                "org.jetbrains.kotlin:kotlin-stdlib-jdk7",
                "org.jetbrains.kotlin:kotlin-stdlib-jdk8",
                "org.springframework.boot:spring-boot-dependencies"
            ]
        },
        "org.jetbrains.kotlin:kotlin-stdlib-common": {
            "locked": "1.9.22",
            "transitive": [
                "org.jetbrains.kotlin:kotlin-bom",
                "org.jetbrains.kotlin:kotlin-stdlib",
                "org.jetbrains.kotlinx:kotlinx-coroutines-core-jvm",
                "org.springframework.boot:spring-boot-dependencies"
            ]
        },
        "org.jetbrains.kotlin:kotlin-stdlib-jdk7": {
            "locked": "1.9.22",
            "transitive": [
                "org.jetbrains.kotlin:kotlin-bom",
                "org.jetbrains.kotlin:kotlin-stdlib",
                "org.jetbrains.kotlin:kotlin-stdlib-jdk8",
                "org.springframework.boot:spring-boot-dependencies"
            ]
        },
        "org.jetbrains.kotlin:kotlin-stdlib-jdk8": {
            "locked": "1.9.22",
            "transitive": [
                "org.jetbrains.kotlin:kotlin-bom",
                "org.jetbrains.kotlin:kotlin-stdlib",
                "org.jetbrains.kotlinx:kotlinx-coroutines-core-jvm",
                "org.springframework.boot:spring-boot-dependencies"
            ]
        },
        "org.jetbrains.kotlinx:kotlinx-coroutines-bom": {
            "locked": "1.7.3",
            "transitive": [
                "org.jetbrains.kotlinx:kotlinx-coroutines-core-jvm"
            ]
        },
        "org.jetbrains.kotlinx:kotlinx-coroutines-core": {
            "locked": "1.7.3",
            "transitive": [
                "org.jetbrains.kotlinx:kotlinx-coroutines-bom",
                "org.springframework.boot:spring-boot-dependencies"
            ]
        },
        "org.jetbrains.kotlinx:kotlinx-coroutines-core-jvm": {
            "locked": "1.7.3",
            "transitive": [
                "org.jetbrains.kotlinx:kotlinx-coroutines-bom",
                "org.jetbrains.kotlinx:kotlinx-coroutines-core",
                "org.springframework.boot:spring-boot-dependencies"
            ]
        },
        "org.jetbrains:annotations": {
            "locked": "23.0.0",
            "transitive": [
                "org.jetbrains.kotlin:kotlin-stdlib",
                "org.jetbrains.kotlinx:kotlinx-coroutines-core-jvm"
            ]
        },
        "org.reactivestreams:reactive-streams": {
            "locked": "1.0.4",
            "transitive": [
                "com.graphql-java:graphql-java",
                "io.projectreactor:reactor-core",
                "org.springframework.boot:spring-boot-dependencies"
            ]
        },
        "org.slf4j:jul-to-slf4j": {
            "locked": "2.0.11",
            "transitive": [
                "org.springframework.boot:spring-boot-dependencies",
                "org.springframework.boot:spring-boot-starter-logging"
            ]
        },
        "org.slf4j:slf4j-api": {
            "locked": "2.0.11",
            "transitive": [
                "ch.qos.logback:logback-classic",
                "com.graphql-java:java-dataloader",
                "org.apache.logging.log4j:log4j-to-slf4j",
                "org.slf4j:jul-to-slf4j",
                "org.springframework.boot:spring-boot-dependencies"
            ]
        },
        "org.springframework.boot:spring-boot": {
            "locked": "3.2.2",
            "transitive": [
                "org.springframework.boot:spring-boot-autoconfigure",
                "org.springframework.boot:spring-boot-dependencies",
                "org.springframework.boot:spring-boot-starter"
            ]
        },
        "org.springframework.boot:spring-boot-autoconfigure": {
            "locked": "3.2.2",
            "transitive": [
                "org.springframework.boot:spring-boot-dependencies",
                "org.springframework.boot:spring-boot-starter"
            ]
        },
        "org.springframework.boot:spring-boot-dependencies": {
            "locked": "3.2.2"
        },
        "org.springframework.boot:spring-boot-starter": {
            "locked": "3.2.2",
            "transitive": [
                "org.springframework.boot:spring-boot-dependencies"
            ]
        },
        "org.springframework.boot:spring-boot-starter-logging": {
            "locked": "3.2.2",
            "transitive": [
                "org.springframework.boot:spring-boot-dependencies",
                "org.springframework.boot:spring-boot-starter"
            ]
        },
        "org.springframework.cloud:spring-cloud-dependencies": {
            "locked": "2023.0.0"
        },
        "org.springframework:spring-aop": {
            "locked": "6.1.3",
            "transitive": [
                "org.springframework.boot:spring-boot-dependencies",
                "org.springframework:spring-context"
            ]
        },
        "org.springframework:spring-beans": {
            "locked": "6.1.3",
            "transitive": [
                "org.springframework.boot:spring-boot-dependencies",
                "org.springframework:spring-aop",
                "org.springframework:spring-context",
                "org.springframework:spring-web",
                "org.springframework:spring-webflux"
            ]
        },
        "org.springframework:spring-context": {
            "locked": "6.1.3",
            "transitive": [
                "org.springframework.boot:spring-boot",
                "org.springframework.boot:spring-boot-dependencies"
            ]
        },
        "org.springframework:spring-core": {
            "locked": "6.1.3",
            "transitive": [
                "org.springframework.boot:spring-boot",
                "org.springframework.boot:spring-boot-dependencies",
                "org.springframework.boot:spring-boot-starter",
                "org.springframework:spring-aop",
                "org.springframework:spring-beans",
                "org.springframework:spring-context",
                "org.springframework:spring-expression",
                "org.springframework:spring-web",
                "org.springframework:spring-webflux"
            ]
        },
        "org.springframework:spring-expression": {
            "locked": "6.1.3",
            "transitive": [
                "org.springframework.boot:spring-boot-dependencies",
                "org.springframework:spring-context"
            ]
        },
        "org.springframework:spring-jcl": {
            "locked": "6.1.3",
            "transitive": [
                "org.springframework.boot:spring-boot-dependencies",
                "org.springframework:spring-core"
            ]
        },
        "org.springframework:spring-web": {
            "locked": "6.1.3",
            "transitive": [
                "org.springframework.boot:spring-boot-dependencies",
                "org.springframework:spring-webflux"
            ]
        },
        "org.springframework:spring-webflux": {
            "locked": "6.1.3",
            "transitive": [
                "org.springframework.boot:spring-boot-dependencies"
            ]
        },
        "org.yaml:snakeyaml": {
            "locked": "2.2",
            "transitive": [
                "org.springframework.boot:spring-boot-dependencies",
                "org.springframework.boot:spring-boot-starter"
            ]
        }
    },
    "jmh": {
        "net.sf.jopt-simple:jopt-simple": {
            "locked": "5.0.4",
            "transitive": [
                "org.openjdk.jmh:jmh-core"
            ]
        },
        "org.apache.commons:commons-math3": {
            "locked": "3.6.1",
            "transitive": [
                "org.openjdk.jmh:jmh-core"
            ]
        },
        "org.openjdk.jmh:jmh-core": {
            "locked": "1.37",
            "transitive": [
                "org.openjdk.jmh:jmh-generator-annprocess",
                "org.openjdk.jmh:jmh-generator-asm",
                "org.openjdk.jmh:jmh-generator-bytecode",
                "org.openjdk.jmh:jmh-generator-reflection"
            ]
        },
        "org.openjdk.jmh:jmh-generator-annprocess": {
            "locked": "1.37"
        },
        "org.openjdk.jmh:jmh-generator-asm": {
            "locked": "1.36",
            "transitive": [
                "org.openjdk.jmh:jmh-generator-bytecode"
            ]
        },
        "org.openjdk.jmh:jmh-generator-bytecode": {
            "locked": "1.36"
        },
        "org.openjdk.jmh:jmh-generator-reflection": {
            "locked": "1.36",
            "transitive": [
                "org.openjdk.jmh:jmh-generator-asm",
                "org.openjdk.jmh:jmh-generator-bytecode"
            ]
        },
        "org.ow2.asm:asm": {
            "locked": "9.0",
            "transitive": [
                "org.openjdk.jmh:jmh-generator-asm"
            ]
        }
    },
    "jmhAnnotationProcessor": {
        "com.fasterxml.jackson:jackson-bom": {
            "locked": "2.15.3"
        },
        "org.jetbrains.kotlin:kotlin-bom": {
            "locked": "1.9.22"
        },
        "org.springframework.boot:spring-boot-dependencies": {
            "locked": "3.2.2"
        },
        "org.springframework.cloud:spring-cloud-dependencies": {
            "locked": "2023.0.0"
        }
    },
    "jmhCompileClasspath": {
        "ch.qos.logback:logback-classic": {
            "locked": "1.4.14",
            "transitive": [
                "org.springframework.boot:spring-boot-dependencies",
                "org.springframework.boot:spring-boot-starter-logging"
            ]
        },
        "ch.qos.logback:logback-core": {
            "locked": "1.4.14",
            "transitive": [
                "ch.qos.logback:logback-classic",
                "org.springframework.boot:spring-boot-dependencies"
            ]
        },
        "com.fasterxml.jackson.core:jackson-annotations": {
            "locked": "2.15.3",
            "transitive": [
                "com.fasterxml.jackson.core:jackson-databind",
                "com.fasterxml.jackson.module:jackson-module-kotlin",
                "com.fasterxml.jackson:jackson-bom",
                "org.springframework.boot:spring-boot-dependencies"
            ]
        },
        "com.fasterxml.jackson.core:jackson-core": {
            "locked": "2.15.3",
            "transitive": [
                "com.fasterxml.jackson.core:jackson-databind",
                "com.fasterxml.jackson:jackson-bom",
                "org.springframework.boot:spring-boot-dependencies"
            ]
        },
        "com.fasterxml.jackson.core:jackson-databind": {
            "locked": "2.15.3",
            "transitive": [
                "com.fasterxml.jackson.module:jackson-module-kotlin",
                "com.fasterxml.jackson:jackson-bom",
                "org.springframework.boot:spring-boot-dependencies"
            ]
        },
        "com.fasterxml.jackson.module:jackson-module-kotlin": {
            "locked": "2.15.3",
            "transitive": [
                "com.fasterxml.jackson:jackson-bom",
                "org.springframework.boot:spring-boot-dependencies"
            ]
        },
        "com.fasterxml.jackson:jackson-bom": {
            "locked": "2.15.3",
            "transitive": [
                "com.fasterxml.jackson.core:jackson-annotations",
                "com.fasterxml.jackson.core:jackson-core",
                "com.fasterxml.jackson.core:jackson-databind",
                "com.fasterxml.jackson.module:jackson-module-kotlin"
            ]
        },
        "com.graphql-java:graphql-java": {
            "locked": "21.3",
            "transitive": [
                "com.netflix.graphql.dgs:graphql-dgs",
                "com.netflix.graphql.dgs:graphql-dgs-mocking",
                "com.netflix.graphql.dgs:graphql-dgs-platform",
                "com.netflix.graphql.dgs:graphql-error-types",
                "org.springframework.boot:spring-boot-dependencies"
            ]
        },
        "com.graphql-java:java-dataloader": {
            "locked": "3.2.2",
            "transitive": [
                "com.graphql-java:graphql-java",
                "com.netflix.graphql.dgs:graphql-dgs",
                "com.netflix.graphql.dgs:graphql-dgs-platform"
            ]
        },
        "com.jayway.jsonpath:json-path": {
            "locked": "2.9.0",
            "transitive": [
                "com.netflix.graphql.dgs:graphql-dgs",
                "com.netflix.graphql.dgs:graphql-dgs-platform",
                "org.springframework.boot:spring-boot-dependencies"
            ]
        },
        "com.netflix.graphql.dgs:graphql-dgs": {
            "project": true,
            "transitive": [
                "com.netflix.graphql.dgs:graphql-dgs-platform"
            ]
        },
        "com.netflix.graphql.dgs:graphql-dgs-mocking": {
            "project": true,
            "transitive": [
                "com.netflix.graphql.dgs:graphql-dgs",
                "com.netflix.graphql.dgs:graphql-dgs-platform"
            ]
        },
        "com.netflix.graphql.dgs:graphql-dgs-platform": {
            "project": true,
            "transitive": [
                "com.netflix.graphql.dgs:graphql-dgs",
                "com.netflix.graphql.dgs:graphql-dgs-mocking",
                "com.netflix.graphql.dgs:graphql-error-types"
            ]
        },
        "com.netflix.graphql.dgs:graphql-error-types": {
            "project": true,
            "transitive": [
                "com.netflix.graphql.dgs:graphql-dgs",
                "com.netflix.graphql.dgs:graphql-dgs-platform"
            ]
        },
        "io.micrometer:micrometer-commons": {
            "locked": "1.12.2",
            "transitive": [
                "io.micrometer:micrometer-observation",
                "org.springframework.boot:spring-boot-dependencies"
            ]
        },
        "io.micrometer:micrometer-observation": {
            "locked": "1.12.2",
            "transitive": [
                "org.springframework.boot:spring-boot-dependencies",
                "org.springframework:spring-context",
                "org.springframework:spring-web"
            ]
        },
        "io.projectreactor.kotlin:reactor-kotlin-extensions": {
            "locked": "1.2.2",
            "transitive": [
                "org.springframework.boot:spring-boot-dependencies"
            ]
        },
        "io.projectreactor:reactor-core": {
            "locked": "3.6.2",
            "transitive": [
                "com.netflix.graphql.dgs:graphql-dgs-platform",
                "io.projectreactor.kotlin:reactor-kotlin-extensions",
                "org.springframework.boot:spring-boot-dependencies",
                "org.springframework:spring-webflux"
            ]
        },
        "jakarta.annotation:jakarta.annotation-api": {
            "locked": "2.1.1",
            "transitive": [
                "org.springframework.boot:spring-boot-dependencies",
                "org.springframework.boot:spring-boot-starter"
            ]
        },
        "net.sf.jopt-simple:jopt-simple": {
            "locked": "5.0.4",
            "transitive": [
                "org.openjdk.jmh:jmh-core"
            ]
        },
        "org.apache.commons:commons-math3": {
            "locked": "3.6.1",
            "transitive": [
                "org.openjdk.jmh:jmh-core"
            ]
        },
        "org.apache.logging.log4j:log4j-api": {
            "locked": "2.22.1",
            "transitive": [
                "com.netflix.graphql.dgs:graphql-dgs-platform",
                "org.apache.logging.log4j:log4j-to-slf4j",
                "org.springframework.boot:spring-boot-dependencies"
            ]
        },
        "org.apache.logging.log4j:log4j-to-slf4j": {
            "locked": "2.22.1",
            "transitive": [
                "com.netflix.graphql.dgs:graphql-dgs-platform",
                "org.springframework.boot:spring-boot-dependencies",
                "org.springframework.boot:spring-boot-starter-logging"
            ]
        },
        "org.jetbrains.kotlin:kotlin-bom": {
            "locked": "1.9.22"
        },
        "org.jetbrains.kotlin:kotlin-reflect": {
            "locked": "1.9.22",
            "transitive": [
                "com.fasterxml.jackson.module:jackson-module-kotlin",
                "org.jetbrains.kotlin:kotlin-bom",
                "org.springframework.boot:spring-boot-dependencies"
            ]
        },
        "org.jetbrains.kotlin:kotlin-stdlib": {
            "locked": "1.9.22",
            "transitive": [
                "com.netflix.graphql.dgs:graphql-dgs",
                "com.netflix.graphql.dgs:graphql-dgs-mocking",
                "com.netflix.graphql.dgs:graphql-error-types",
                "org.jetbrains.kotlin:kotlin-bom",
                "org.jetbrains.kotlin:kotlin-reflect",
                "org.jetbrains.kotlin:kotlin-stdlib-common",
                "org.jetbrains.kotlin:kotlin-stdlib-jdk7",
                "org.jetbrains.kotlin:kotlin-stdlib-jdk8",
                "org.springframework.boot:spring-boot-dependencies"
            ]
        },
        "org.jetbrains.kotlin:kotlin-stdlib-common": {
            "locked": "1.9.22",
            "transitive": [
                "org.jetbrains.kotlin:kotlin-bom",
                "org.jetbrains.kotlin:kotlin-stdlib",
                "org.jetbrains.kotlinx:kotlinx-coroutines-core-jvm",
                "org.springframework.boot:spring-boot-dependencies"
            ]
        },
        "org.jetbrains.kotlin:kotlin-stdlib-jdk7": {
            "locked": "1.9.22",
            "transitive": [
                "org.jetbrains.kotlin:kotlin-bom",
                "org.jetbrains.kotlin:kotlin-stdlib",
                "org.jetbrains.kotlin:kotlin-stdlib-jdk8",
                "org.springframework.boot:spring-boot-dependencies"
            ]
        },
        "org.jetbrains.kotlin:kotlin-stdlib-jdk8": {
            "locked": "1.9.22",
            "transitive": [
                "org.jetbrains.kotlin:kotlin-bom",
                "org.jetbrains.kotlin:kotlin-stdlib",
                "org.jetbrains.kotlinx:kotlinx-coroutines-core-jvm",
                "org.springframework.boot:spring-boot-dependencies"
            ]
        },
        "org.jetbrains.kotlinx:kotlinx-coroutines-bom": {
            "locked": "1.7.3",
            "transitive": [
                "org.jetbrains.kotlinx:kotlinx-coroutines-core-jvm"
            ]
        },
        "org.jetbrains.kotlinx:kotlinx-coroutines-core": {
            "locked": "1.7.3",
            "transitive": [
                "org.jetbrains.kotlinx:kotlinx-coroutines-bom",
                "org.springframework.boot:spring-boot-dependencies"
            ]
        },
        "org.jetbrains.kotlinx:kotlinx-coroutines-core-jvm": {
            "locked": "1.7.3",
            "transitive": [
                "org.jetbrains.kotlinx:kotlinx-coroutines-bom",
                "org.jetbrains.kotlinx:kotlinx-coroutines-core",
                "org.springframework.boot:spring-boot-dependencies"
            ]
        },
        "org.jetbrains:annotations": {
            "locked": "23.0.0",
            "transitive": [
                "org.jetbrains.kotlin:kotlin-stdlib",
                "org.jetbrains.kotlinx:kotlinx-coroutines-core-jvm"
            ]
        },
        "org.openjdk.jmh:jmh-core": {
            "locked": "1.37",
            "transitive": [
                "org.openjdk.jmh:jmh-generator-annprocess",
                "org.openjdk.jmh:jmh-generator-asm",
                "org.openjdk.jmh:jmh-generator-bytecode",
                "org.openjdk.jmh:jmh-generator-reflection"
            ]
        },
        "org.openjdk.jmh:jmh-generator-annprocess": {
            "locked": "1.37"
        },
        "org.openjdk.jmh:jmh-generator-asm": {
            "locked": "1.36",
            "transitive": [
                "org.openjdk.jmh:jmh-generator-bytecode"
            ]
        },
        "org.openjdk.jmh:jmh-generator-bytecode": {
            "locked": "1.36"
        },
        "org.openjdk.jmh:jmh-generator-reflection": {
            "locked": "1.36",
            "transitive": [
                "org.openjdk.jmh:jmh-generator-asm",
                "org.openjdk.jmh:jmh-generator-bytecode"
            ]
        },
        "org.ow2.asm:asm": {
            "locked": "9.0",
            "transitive": [
                "org.openjdk.jmh:jmh-generator-asm"
            ]
        },
        "org.reactivestreams:reactive-streams": {
            "locked": "1.0.4",
            "transitive": [
                "com.graphql-java:graphql-java",
                "io.projectreactor:reactor-core",
                "org.springframework.boot:spring-boot-dependencies"
            ]
        },
        "org.slf4j:jul-to-slf4j": {
            "locked": "2.0.11",
            "transitive": [
                "org.springframework.boot:spring-boot-dependencies",
                "org.springframework.boot:spring-boot-starter-logging"
            ]
        },
        "org.slf4j:slf4j-api": {
            "locked": "2.0.11",
            "transitive": [
                "ch.qos.logback:logback-classic",
                "com.graphql-java:java-dataloader",
                "org.apache.logging.log4j:log4j-to-slf4j",
                "org.slf4j:jul-to-slf4j",
                "org.springframework.boot:spring-boot-dependencies"
            ]
        },
        "org.springframework.boot:spring-boot": {
            "locked": "3.2.2",
            "transitive": [
                "org.springframework.boot:spring-boot-autoconfigure",
                "org.springframework.boot:spring-boot-dependencies",
                "org.springframework.boot:spring-boot-starter"
            ]
        },
        "org.springframework.boot:spring-boot-autoconfigure": {
            "locked": "3.2.2",
            "transitive": [
                "org.springframework.boot:spring-boot-dependencies",
                "org.springframework.boot:spring-boot-starter"
            ]
        },
        "org.springframework.boot:spring-boot-dependencies": {
            "locked": "3.2.2"
        },
        "org.springframework.boot:spring-boot-starter": {
            "locked": "3.2.2",
            "transitive": [
                "org.springframework.boot:spring-boot-dependencies"
            ]
        },
        "org.springframework.boot:spring-boot-starter-logging": {
            "locked": "3.2.2",
            "transitive": [
                "org.springframework.boot:spring-boot-dependencies",
                "org.springframework.boot:spring-boot-starter"
            ]
        },
        "org.springframework.cloud:spring-cloud-dependencies": {
            "locked": "2023.0.0"
        },
        "org.springframework:spring-aop": {
            "locked": "6.1.3",
            "transitive": [
                "org.springframework.boot:spring-boot-dependencies",
                "org.springframework:spring-context"
            ]
        },
        "org.springframework:spring-beans": {
            "locked": "6.1.3",
            "transitive": [
                "org.springframework.boot:spring-boot-dependencies",
                "org.springframework:spring-aop",
                "org.springframework:spring-context",
                "org.springframework:spring-web",
                "org.springframework:spring-webflux"
            ]
        },
        "org.springframework:spring-context": {
            "locked": "6.1.3",
            "transitive": [
                "org.springframework.boot:spring-boot",
                "org.springframework.boot:spring-boot-dependencies"
            ]
        },
        "org.springframework:spring-core": {
            "locked": "6.1.3",
            "transitive": [
                "org.springframework.boot:spring-boot",
                "org.springframework.boot:spring-boot-dependencies",
                "org.springframework.boot:spring-boot-starter",
                "org.springframework:spring-aop",
                "org.springframework:spring-beans",
                "org.springframework:spring-context",
                "org.springframework:spring-expression",
                "org.springframework:spring-web",
                "org.springframework:spring-webflux"
            ]
        },
        "org.springframework:spring-expression": {
            "locked": "6.1.3",
            "transitive": [
                "org.springframework.boot:spring-boot-dependencies",
                "org.springframework:spring-context"
            ]
        },
        "org.springframework:spring-jcl": {
            "locked": "6.1.3",
            "transitive": [
                "org.springframework.boot:spring-boot-dependencies",
                "org.springframework:spring-core"
            ]
        },
        "org.springframework:spring-web": {
            "locked": "6.1.3",
            "transitive": [
                "org.springframework.boot:spring-boot-dependencies",
                "org.springframework:spring-webflux"
            ]
        },
        "org.springframework:spring-webflux": {
            "locked": "6.1.3",
            "transitive": [
                "org.springframework.boot:spring-boot-dependencies"
            ]
        },
        "org.yaml:snakeyaml": {
            "locked": "2.2",
            "transitive": [
                "org.springframework.boot:spring-boot-dependencies",
                "org.springframework.boot:spring-boot-starter"
            ]
        }
    },
    "jmhRuntimeClasspath": {
        "ch.qos.logback:logback-classic": {
            "locked": "1.4.14",
            "transitive": [
                "org.springframework.boot:spring-boot-dependencies",
                "org.springframework.boot:spring-boot-starter-logging"
            ]
        },
        "ch.qos.logback:logback-core": {
            "locked": "1.4.14",
            "transitive": [
                "ch.qos.logback:logback-classic",
                "org.springframework.boot:spring-boot-dependencies"
            ]
        },
        "com.apollographql.federation:federation-graphql-java-support": {
            "locked": "3.0.0",
            "transitive": [
                "com.netflix.graphql.dgs:graphql-dgs",
                "com.netflix.graphql.dgs:graphql-dgs-platform"
            ]
        },
        "com.apollographql.federation:federation-graphql-java-support-api": {
            "locked": "3.0.0",
            "transitive": [
                "com.apollographql.federation:federation-graphql-java-support"
            ]
        },
        "com.fasterxml.jackson.core:jackson-annotations": {
            "locked": "2.15.3",
            "transitive": [
                "com.fasterxml.jackson.core:jackson-databind",
                "com.fasterxml.jackson.datatype:jackson-datatype-jsr310",
                "com.fasterxml.jackson.module:jackson-module-kotlin",
                "com.fasterxml.jackson:jackson-bom",
                "org.springframework.boot:spring-boot-dependencies"
            ]
        },
        "com.fasterxml.jackson.core:jackson-core": {
            "locked": "2.15.3",
            "transitive": [
                "com.fasterxml.jackson.core:jackson-databind",
                "com.fasterxml.jackson.datatype:jackson-datatype-jsr310",
                "com.fasterxml.jackson:jackson-bom",
                "org.springframework.boot:spring-boot-dependencies"
            ]
        },
        "com.fasterxml.jackson.core:jackson-databind": {
            "locked": "2.15.3",
            "transitive": [
                "com.fasterxml.jackson.datatype:jackson-datatype-jsr310",
                "com.fasterxml.jackson.module:jackson-module-kotlin",
                "com.fasterxml.jackson:jackson-bom",
                "org.springframework.boot:spring-boot-dependencies"
            ]
        },
        "com.fasterxml.jackson.datatype:jackson-datatype-jsr310": {
            "locked": "2.15.3",
            "transitive": [
                "com.fasterxml.jackson:jackson-bom",
                "com.netflix.graphql.dgs:graphql-dgs",
                "org.springframework.boot:spring-boot-dependencies"
            ]
        },
        "com.fasterxml.jackson.module:jackson-module-kotlin": {
            "locked": "2.15.3",
            "transitive": [
                "com.fasterxml.jackson:jackson-bom",
                "com.netflix.graphql.dgs:graphql-dgs",
                "com.netflix.graphql.dgs:graphql-dgs-spring-webmvc",
                "org.springframework.boot:spring-boot-dependencies"
            ]
        },
        "com.fasterxml.jackson:jackson-bom": {
            "locked": "2.15.3",
            "transitive": [
                "com.fasterxml.jackson.core:jackson-annotations",
                "com.fasterxml.jackson.core:jackson-core",
                "com.fasterxml.jackson.core:jackson-databind",
                "com.fasterxml.jackson.datatype:jackson-datatype-jsr310",
                "com.fasterxml.jackson.module:jackson-module-kotlin"
            ]
        },
        "com.github.mifmif:generex": {
            "locked": "1.0.2",
            "transitive": [
                "net.datafaker:datafaker"
            ]
        },
        "com.google.protobuf:protobuf-java": {
            "locked": "3.22.1",
            "transitive": [
                "com.apollographql.federation:federation-graphql-java-support"
            ]
        },
        "com.graphql-java:graphql-java": {
            "locked": "21.3",
            "transitive": [
                "com.apollographql.federation:federation-graphql-java-support",
                "com.netflix.graphql.dgs:graphql-dgs",
                "com.netflix.graphql.dgs:graphql-dgs-mocking",
                "com.netflix.graphql.dgs:graphql-dgs-platform",
                "com.netflix.graphql.dgs:graphql-error-types",
                "org.springframework.boot:spring-boot-dependencies"
            ]
        },
        "com.graphql-java:java-dataloader": {
            "locked": "3.2.2",
            "transitive": [
                "com.graphql-java:graphql-java",
                "com.netflix.graphql.dgs:graphql-dgs",
                "com.netflix.graphql.dgs:graphql-dgs-platform"
            ]
        },
        "com.jayway.jsonpath:json-path": {
            "locked": "2.9.0",
            "transitive": [
                "com.netflix.graphql.dgs:graphql-dgs",
                "com.netflix.graphql.dgs:graphql-dgs-platform",
                "org.springframework.boot:spring-boot-dependencies",
                "org.springframework.boot:spring-boot-starter-test"
            ]
        },
        "com.netflix.graphql.dgs:graphql-dgs": {
            "project": true,
            "transitive": [
                "com.netflix.graphql.dgs:graphql-dgs-platform",
                "com.netflix.graphql.dgs:graphql-dgs-spring-boot-oss-autoconfigure",
                "com.netflix.graphql.dgs:graphql-dgs-spring-webmvc"
            ]
        },
        "com.netflix.graphql.dgs:graphql-dgs-mocking": {
            "project": true,
            "transitive": [
                "com.netflix.graphql.dgs:graphql-dgs",
                "com.netflix.graphql.dgs:graphql-dgs-platform"
            ]
        },
        "com.netflix.graphql.dgs:graphql-dgs-platform": {
            "project": true,
            "transitive": [
                "com.netflix.graphql.dgs:graphql-dgs",
                "com.netflix.graphql.dgs:graphql-dgs-mocking",
                "com.netflix.graphql.dgs:graphql-dgs-spring-boot-oss-autoconfigure",
                "com.netflix.graphql.dgs:graphql-dgs-spring-webmvc",
                "com.netflix.graphql.dgs:graphql-error-types"
            ]
        },
        "com.netflix.graphql.dgs:graphql-dgs-spring-boot-oss-autoconfigure": {
            "project": true,
            "transitive": [
                "com.netflix.graphql.dgs:graphql-dgs-platform"
            ]
        },
        "com.netflix.graphql.dgs:graphql-dgs-spring-webmvc": {
            "project": true,
            "transitive": [
                "com.netflix.graphql.dgs:graphql-dgs-platform",
                "com.netflix.graphql.dgs:graphql-dgs-spring-boot-oss-autoconfigure"
            ]
        },
        "com.netflix.graphql.dgs:graphql-error-types": {
            "project": true,
            "transitive": [
                "com.netflix.graphql.dgs:graphql-dgs",
                "com.netflix.graphql.dgs:graphql-dgs-platform",
                "com.netflix.graphql.dgs:graphql-dgs-spring-webmvc"
            ]
        },
        "com.vaadin.external.google:android-json": {
            "locked": "0.0.20131108.vaadin1",
            "transitive": [
                "org.skyscreamer:jsonassert"
            ]
        },
        "dk.brics.automaton:automaton": {
            "locked": "1.11-8",
            "transitive": [
                "com.github.mifmif:generex"
            ]
        },
        "io.micrometer:micrometer-commons": {
            "locked": "1.12.2",
            "transitive": [
                "io.micrometer:micrometer-observation",
                "org.springframework.boot:spring-boot-dependencies"
            ]
        },
        "io.micrometer:micrometer-observation": {
            "locked": "1.12.2",
            "transitive": [
                "org.springframework.boot:spring-boot-dependencies",
                "org.springframework:spring-context",
                "org.springframework:spring-web"
            ]
        },
        "io.mockk:mockk": {
            "locked": "1.13.9"
        },
        "io.mockk:mockk-agent": {
            "locked": "1.13.9",
            "transitive": [
                "io.mockk:mockk-jvm"
            ]
        },
        "io.mockk:mockk-agent-api": {
            "locked": "1.13.9",
            "transitive": [
                "io.mockk:mockk-agent-jvm",
                "io.mockk:mockk-jvm"
            ]
        },
        "io.mockk:mockk-agent-api-jvm": {
            "locked": "1.13.9",
            "transitive": [
                "io.mockk:mockk-agent-api"
            ]
        },
        "io.mockk:mockk-agent-jvm": {
            "locked": "1.13.9",
            "transitive": [
                "io.mockk:mockk-agent"
            ]
        },
        "io.mockk:mockk-core": {
            "locked": "1.13.9",
            "transitive": [
                "io.mockk:mockk-agent-jvm",
                "io.mockk:mockk-dsl-jvm",
                "io.mockk:mockk-jvm"
            ]
        },
        "io.mockk:mockk-core-jvm": {
            "locked": "1.13.9",
            "transitive": [
                "io.mockk:mockk-core"
            ]
        },
        "io.mockk:mockk-dsl": {
            "locked": "1.13.9",
            "transitive": [
                "io.mockk:mockk-jvm"
            ]
        },
        "io.mockk:mockk-dsl-jvm": {
            "locked": "1.13.9",
            "transitive": [
                "io.mockk:mockk-dsl"
            ]
        },
        "io.mockk:mockk-jvm": {
            "locked": "1.13.9",
            "transitive": [
                "io.mockk:mockk"
            ]
        },
        "io.projectreactor.kotlin:reactor-kotlin-extensions": {
            "locked": "1.2.2",
            "transitive": [
                "org.springframework.boot:spring-boot-dependencies"
            ]
        },
        "io.projectreactor:reactor-core": {
            "locked": "3.6.2",
            "transitive": [
                "com.netflix.graphql.dgs:graphql-dgs-platform",
                "io.projectreactor.kotlin:reactor-kotlin-extensions",
                "io.projectreactor:reactor-test",
                "org.jetbrains.kotlinx:kotlinx-coroutines-reactor",
                "org.springframework.boot:spring-boot-dependencies",
                "org.springframework:spring-webflux"
            ]
        },
        "io.projectreactor:reactor-test": {
            "locked": "3.6.2",
            "transitive": [
                "com.netflix.graphql.dgs:graphql-dgs-platform",
                "org.springframework.boot:spring-boot-dependencies"
            ]
        },
        "jakarta.activation:jakarta.activation-api": {
            "locked": "2.1.2",
            "transitive": [
                "jakarta.xml.bind:jakarta.xml.bind-api",
                "org.springframework.boot:spring-boot-dependencies"
            ]
        },
        "jakarta.annotation:jakarta.annotation-api": {
            "locked": "2.1.1",
            "transitive": [
                "org.springframework.boot:spring-boot-dependencies",
                "org.springframework.boot:spring-boot-starter"
            ]
        },
        "jakarta.xml.bind:jakarta.xml.bind-api": {
            "locked": "4.0.1",
            "transitive": [
                "org.springframework.boot:spring-boot-dependencies",
                "org.springframework.boot:spring-boot-starter-test"
            ]
        },
        "junit:junit": {
            "locked": "4.13.2",
            "transitive": [
                "io.mockk:mockk-jvm",
                "org.springframework.boot:spring-boot-dependencies"
            ]
        },
        "net.bytebuddy:byte-buddy": {
            "locked": "1.14.11",
            "transitive": [
                "io.mockk:mockk-agent-jvm",
                "org.assertj:assertj-core",
                "org.mockito:mockito-core",
                "org.springframework.boot:spring-boot-dependencies"
            ]
        },
        "net.bytebuddy:byte-buddy-agent": {
            "locked": "1.14.11",
            "transitive": [
                "io.mockk:mockk-agent-jvm",
                "org.mockito:mockito-core",
                "org.springframework.boot:spring-boot-dependencies"
            ]
        },
        "net.datafaker:datafaker": {
            "locked": "2.1.0",
            "transitive": [
                "com.netflix.graphql.dgs:graphql-dgs-mocking"
            ]
        },
        "net.minidev:accessors-smart": {
            "locked": "2.5.0",
            "transitive": [
                "net.minidev:json-smart"
            ]
        },
        "net.minidev:json-smart": {
            "locked": "2.5.0",
            "transitive": [
                "com.jayway.jsonpath:json-path",
                "org.springframework.boot:spring-boot-dependencies",
                "org.springframework.boot:spring-boot-starter-test"
            ]
        },
        "net.sf.jopt-simple:jopt-simple": {
            "locked": "5.0.4",
            "transitive": [
                "org.openjdk.jmh:jmh-core"
            ]
        },
        "org.apache.commons:commons-lang3": {
            "locked": "3.13.0",
            "transitive": [
                "com.netflix.graphql.dgs:graphql-dgs-spring-boot-oss-autoconfigure",
                "org.springframework.boot:spring-boot-dependencies"
            ]
        },
        "org.apache.commons:commons-math3": {
            "locked": "3.6.1",
            "transitive": [
                "org.openjdk.jmh:jmh-core"
            ]
        },
        "org.apache.logging.log4j:log4j-api": {
            "locked": "2.22.1",
            "transitive": [
                "com.netflix.graphql.dgs:graphql-dgs-platform",
                "org.apache.logging.log4j:log4j-to-slf4j",
                "org.springframework.boot:spring-boot-dependencies"
            ]
        },
        "org.apache.logging.log4j:log4j-to-slf4j": {
            "locked": "2.22.1",
            "transitive": [
                "com.netflix.graphql.dgs:graphql-dgs-platform",
                "org.springframework.boot:spring-boot-dependencies",
                "org.springframework.boot:spring-boot-starter-logging"
            ]
        },
        "org.assertj:assertj-core": {
            "locked": "3.24.2",
            "transitive": [
                "org.springframework.boot:spring-boot-dependencies",
                "org.springframework.boot:spring-boot-starter-test"
            ]
        },
        "org.awaitility:awaitility": {
            "locked": "4.2.0",
            "transitive": [
                "org.springframework.boot:spring-boot-dependencies",
                "org.springframework.boot:spring-boot-starter-test"
            ]
        },
        "org.hamcrest:hamcrest": {
            "locked": "2.2",
            "transitive": [
                "org.awaitility:awaitility",
                "org.hamcrest:hamcrest-core",
                "org.springframework.boot:spring-boot-dependencies",
                "org.springframework.boot:spring-boot-starter-test"
            ]
        },
        "org.hamcrest:hamcrest-core": {
            "locked": "2.2",
            "transitive": [
                "junit:junit",
                "org.springframework.boot:spring-boot-dependencies"
            ]
        },
        "org.jetbrains.kotlin:kotlin-bom": {
            "locked": "1.9.22"
        },
        "org.jetbrains.kotlin:kotlin-reflect": {
            "locked": "1.9.22",
            "transitive": [
                "com.fasterxml.jackson.module:jackson-module-kotlin",
                "com.netflix.graphql.dgs:graphql-dgs",
                "com.netflix.graphql.dgs:graphql-dgs-spring-webmvc",
                "io.mockk:mockk-agent-jvm",
                "io.mockk:mockk-core-jvm",
                "io.mockk:mockk-dsl-jvm",
                "io.mockk:mockk-jvm",
                "org.jetbrains.kotlin:kotlin-bom",
                "org.springframework.boot:spring-boot-dependencies"
            ]
        },
        "org.jetbrains.kotlin:kotlin-stdlib": {
            "locked": "1.9.22",
            "transitive": [
                "com.netflix.graphql.dgs:graphql-dgs",
                "com.netflix.graphql.dgs:graphql-dgs-mocking",
                "com.netflix.graphql.dgs:graphql-dgs-spring-boot-oss-autoconfigure",
                "com.netflix.graphql.dgs:graphql-dgs-spring-webmvc",
                "com.netflix.graphql.dgs:graphql-error-types",
                "org.jetbrains.kotlin:kotlin-bom",
                "org.jetbrains.kotlin:kotlin-reflect",
                "org.jetbrains.kotlin:kotlin-stdlib-common",
                "org.jetbrains.kotlin:kotlin-stdlib-jdk7",
                "org.jetbrains.kotlin:kotlin-stdlib-jdk8",
                "org.springframework.boot:spring-boot-dependencies"
            ]
        },
        "org.jetbrains.kotlin:kotlin-stdlib-common": {
            "locked": "1.9.22",
            "transitive": [
                "io.mockk:mockk-agent-api-jvm",
                "io.mockk:mockk-agent-jvm",
                "io.mockk:mockk-core-jvm",
                "io.mockk:mockk-dsl-jvm",
                "io.mockk:mockk-jvm",
                "org.jetbrains.kotlin:kotlin-bom",
                "org.jetbrains.kotlin:kotlin-stdlib",
                "org.jetbrains.kotlinx:kotlinx-coroutines-core-jvm",
                "org.springframework.boot:spring-boot-dependencies"
            ]
        },
        "org.jetbrains.kotlin:kotlin-stdlib-jdk7": {
            "locked": "1.9.22",
            "transitive": [
                "org.jetbrains.kotlin:kotlin-bom",
                "org.jetbrains.kotlin:kotlin-stdlib",
                "org.jetbrains.kotlin:kotlin-stdlib-jdk8",
                "org.springframework.boot:spring-boot-dependencies"
            ]
        },
        "org.jetbrains.kotlin:kotlin-stdlib-jdk8": {
            "locked": "1.9.22",
            "transitive": [
                "io.mockk:mockk-agent-api-jvm",
                "io.mockk:mockk-agent-jvm",
                "io.mockk:mockk-core-jvm",
                "io.mockk:mockk-dsl-jvm",
                "io.mockk:mockk-jvm",
                "org.jetbrains.kotlin:kotlin-bom",
                "org.jetbrains.kotlin:kotlin-stdlib",
                "org.jetbrains.kotlinx:kotlinx-coroutines-core-jvm",
                "org.jetbrains.kotlinx:kotlinx-coroutines-jdk8",
                "org.jetbrains.kotlinx:kotlinx-coroutines-reactive",
                "org.jetbrains.kotlinx:kotlinx-coroutines-reactor",
                "org.springframework.boot:spring-boot-dependencies"
            ]
        },
        "org.jetbrains.kotlinx:kotlinx-coroutines-bom": {
            "locked": "1.7.3",
            "transitive": [
                "io.mockk:mockk-dsl-jvm",
                "io.mockk:mockk-jvm",
                "org.jetbrains.kotlinx:kotlinx-coroutines-core-jvm",
                "org.jetbrains.kotlinx:kotlinx-coroutines-jdk8",
                "org.jetbrains.kotlinx:kotlinx-coroutines-reactive",
                "org.jetbrains.kotlinx:kotlinx-coroutines-reactor"
            ]
        },
        "org.jetbrains.kotlinx:kotlinx-coroutines-core": {
            "locked": "1.7.3",
            "transitive": [
                "com.netflix.graphql.dgs:graphql-dgs",
                "io.mockk:mockk-dsl-jvm",
                "io.mockk:mockk-jvm",
                "org.jetbrains.kotlinx:kotlinx-coroutines-bom",
                "org.jetbrains.kotlinx:kotlinx-coroutines-jdk8",
                "org.jetbrains.kotlinx:kotlinx-coroutines-reactive",
                "org.jetbrains.kotlinx:kotlinx-coroutines-reactor",
                "org.springframework.boot:spring-boot-dependencies"
            ]
        },
        "org.jetbrains.kotlinx:kotlinx-coroutines-core-jvm": {
            "locked": "1.7.3",
            "transitive": [
                "org.jetbrains.kotlinx:kotlinx-coroutines-bom",
                "org.jetbrains.kotlinx:kotlinx-coroutines-core",
                "org.springframework.boot:spring-boot-dependencies"
            ]
        },
        "org.jetbrains.kotlinx:kotlinx-coroutines-jdk8": {
            "locked": "1.7.3",
            "transitive": [
                "com.netflix.graphql.dgs:graphql-dgs",
                "org.jetbrains.kotlinx:kotlinx-coroutines-bom",
                "org.springframework.boot:spring-boot-dependencies"
            ]
        },
        "org.jetbrains.kotlinx:kotlinx-coroutines-reactive": {
            "locked": "1.7.3",
            "transitive": [
                "org.jetbrains.kotlinx:kotlinx-coroutines-bom",
                "org.jetbrains.kotlinx:kotlinx-coroutines-reactor",
                "org.springframework.boot:spring-boot-dependencies"
            ]
        },
        "org.jetbrains.kotlinx:kotlinx-coroutines-reactor": {
            "locked": "1.7.3",
            "transitive": [
                "com.netflix.graphql.dgs:graphql-dgs",
                "org.jetbrains.kotlinx:kotlinx-coroutines-bom",
                "org.springframework.boot:spring-boot-dependencies"
            ]
        },
        "org.jetbrains:annotations": {
            "locked": "23.0.0",
            "transitive": [
                "org.jetbrains.kotlin:kotlin-stdlib",
                "org.jetbrains.kotlinx:kotlinx-coroutines-core-jvm"
            ]
        },
        "org.junit.jupiter:junit-jupiter": {
            "locked": "5.10.1",
            "transitive": [
                "io.mockk:mockk-jvm",
                "org.junit:junit-bom",
                "org.springframework.boot:spring-boot-dependencies",
                "org.springframework.boot:spring-boot-starter-test"
            ]
        },
        "org.junit.jupiter:junit-jupiter-api": {
            "locked": "5.10.1",
            "transitive": [
                "org.junit.jupiter:junit-jupiter",
                "org.junit.jupiter:junit-jupiter-engine",
                "org.junit.jupiter:junit-jupiter-params",
                "org.junit:junit-bom",
                "org.mockito:mockito-junit-jupiter",
                "org.springframework.boot:spring-boot-dependencies"
            ]
        },
        "org.junit.jupiter:junit-jupiter-engine": {
            "locked": "5.10.1",
            "transitive": [
                "org.junit.jupiter:junit-jupiter",
                "org.junit:junit-bom",
                "org.springframework.boot:spring-boot-dependencies"
            ]
        },
        "org.junit.jupiter:junit-jupiter-params": {
            "locked": "5.10.1",
            "transitive": [
                "org.junit.jupiter:junit-jupiter",
                "org.junit:junit-bom",
                "org.springframework.boot:spring-boot-dependencies"
            ]
        },
        "org.junit.platform:junit-platform-commons": {
            "locked": "1.10.1",
            "transitive": [
                "org.junit.jupiter:junit-jupiter-api",
                "org.junit.platform:junit-platform-engine",
                "org.junit:junit-bom",
                "org.springframework.boot:spring-boot-dependencies"
            ]
        },
        "org.junit.platform:junit-platform-engine": {
            "locked": "1.10.1",
            "transitive": [
                "org.junit.jupiter:junit-jupiter-engine",
                "org.junit:junit-bom",
                "org.springframework.boot:spring-boot-dependencies"
            ]
        },
        "org.junit:junit-bom": {
            "locked": "5.10.1",
            "transitive": [
                "org.junit.jupiter:junit-jupiter",
                "org.junit.jupiter:junit-jupiter-api",
                "org.junit.jupiter:junit-jupiter-engine",
                "org.junit.jupiter:junit-jupiter-params",
                "org.junit.platform:junit-platform-commons",
                "org.junit.platform:junit-platform-engine"
            ]
        },
        "org.mockito:mockito-core": {
            "locked": "5.7.0",
            "transitive": [
                "org.mockito:mockito-junit-jupiter",
                "org.springframework.boot:spring-boot-dependencies",
                "org.springframework.boot:spring-boot-starter-test"
            ]
        },
        "org.mockito:mockito-junit-jupiter": {
            "locked": "5.7.0",
            "transitive": [
                "org.springframework.boot:spring-boot-dependencies",
                "org.springframework.boot:spring-boot-starter-test"
            ]
        },
        "org.objenesis:objenesis": {
            "locked": "3.3",
            "transitive": [
                "io.mockk:mockk-agent-jvm",
                "org.mockito:mockito-core"
            ]
        },
        "org.openjdk.jmh:jmh-core": {
            "locked": "1.37",
            "transitive": [
                "org.openjdk.jmh:jmh-generator-annprocess",
                "org.openjdk.jmh:jmh-generator-asm",
                "org.openjdk.jmh:jmh-generator-bytecode",
                "org.openjdk.jmh:jmh-generator-reflection"
            ]
        },
        "org.openjdk.jmh:jmh-generator-annprocess": {
            "locked": "1.37"
        },
        "org.openjdk.jmh:jmh-generator-asm": {
            "locked": "1.36",
            "transitive": [
                "org.openjdk.jmh:jmh-generator-bytecode"
            ]
        },
        "org.openjdk.jmh:jmh-generator-bytecode": {
            "locked": "1.36"
        },
        "org.openjdk.jmh:jmh-generator-reflection": {
            "locked": "1.36",
            "transitive": [
                "org.openjdk.jmh:jmh-generator-asm",
                "org.openjdk.jmh:jmh-generator-bytecode"
            ]
        },
        "org.opentest4j:opentest4j": {
            "locked": "1.3.0",
            "transitive": [
                "org.junit.jupiter:junit-jupiter-api",
                "org.junit.platform:junit-platform-engine"
            ]
        },
        "org.ow2.asm:asm": {
            "locked": "9.3",
            "transitive": [
                "net.minidev:accessors-smart",
                "org.openjdk.jmh:jmh-generator-asm"
            ]
        },
        "org.reactivestreams:reactive-streams": {
            "locked": "1.0.4",
            "transitive": [
                "com.graphql-java:graphql-java",
                "io.projectreactor:reactor-core",
                "org.jetbrains.kotlinx:kotlinx-coroutines-reactive",
                "org.springframework.boot:spring-boot-dependencies"
            ]
        },
        "org.skyscreamer:jsonassert": {
            "locked": "1.5.1",
            "transitive": [
                "org.springframework.boot:spring-boot-dependencies",
                "org.springframework.boot:spring-boot-starter-test"
            ]
        },
        "org.slf4j:jul-to-slf4j": {
            "locked": "2.0.11",
            "transitive": [
                "org.springframework.boot:spring-boot-dependencies",
                "org.springframework.boot:spring-boot-starter-logging"
            ]
        },
        "org.slf4j:slf4j-api": {
            "locked": "2.0.11",
            "transitive": [
                "ch.qos.logback:logback-classic",
                "com.apollographql.federation:federation-graphql-java-support",
                "com.graphql-java:graphql-java",
                "com.graphql-java:java-dataloader",
                "com.jayway.jsonpath:json-path",
                "com.netflix.graphql.dgs:graphql-dgs-mocking",
                "org.apache.logging.log4j:log4j-to-slf4j",
                "org.slf4j:jul-to-slf4j",
                "org.springframework.boot:spring-boot-dependencies"
            ]
        },
        "org.springframework.boot:spring-boot": {
            "locked": "3.2.2",
            "transitive": [
                "org.springframework.boot:spring-boot-autoconfigure",
                "org.springframework.boot:spring-boot-dependencies",
                "org.springframework.boot:spring-boot-starter",
                "org.springframework.boot:spring-boot-test",
                "org.springframework.boot:spring-boot-test-autoconfigure"
            ]
        },
        "org.springframework.boot:spring-boot-autoconfigure": {
            "locked": "3.2.2",
            "transitive": [
                "org.springframework.boot:spring-boot-dependencies",
                "org.springframework.boot:spring-boot-starter",
                "org.springframework.boot:spring-boot-test-autoconfigure"
            ]
        },
        "org.springframework.boot:spring-boot-dependencies": {
            "locked": "3.2.2"
        },
        "org.springframework.boot:spring-boot-starter": {
            "locked": "3.2.2",
            "transitive": [
                "com.netflix.graphql.dgs:graphql-dgs-spring-boot-oss-autoconfigure",
                "org.springframework.boot:spring-boot-dependencies",
                "org.springframework.boot:spring-boot-starter-test"
            ]
        },
        "org.springframework.boot:spring-boot-starter-logging": {
            "locked": "3.2.2",
            "transitive": [
                "org.springframework.boot:spring-boot-dependencies",
                "org.springframework.boot:spring-boot-starter"
            ]
        },
        "org.springframework.boot:spring-boot-starter-test": {
            "locked": "3.2.2",
            "transitive": [
                "org.springframework.boot:spring-boot-dependencies"
            ]
        },
        "org.springframework.boot:spring-boot-test": {
            "locked": "3.2.2",
            "transitive": [
                "org.springframework.boot:spring-boot-dependencies",
                "org.springframework.boot:spring-boot-starter-test",
                "org.springframework.boot:spring-boot-test-autoconfigure"
            ]
        },
        "org.springframework.boot:spring-boot-test-autoconfigure": {
            "locked": "3.2.2",
            "transitive": [
                "org.springframework.boot:spring-boot-dependencies",
                "org.springframework.boot:spring-boot-starter-test"
            ]
        },
        "org.springframework.cloud:spring-cloud-dependencies": {
            "locked": "2023.0.0"
        },
        "org.springframework:spring-aop": {
            "locked": "6.1.3",
            "transitive": [
                "org.springframework.boot:spring-boot-dependencies",
                "org.springframework:spring-context"
            ]
        },
        "org.springframework:spring-beans": {
            "locked": "6.1.3",
            "transitive": [
                "org.springframework.boot:spring-boot-dependencies",
                "org.springframework:spring-aop",
                "org.springframework:spring-context",
                "org.springframework:spring-web",
                "org.springframework:spring-webflux"
            ]
        },
        "org.springframework:spring-context": {
            "locked": "6.1.3",
            "transitive": [
                "com.netflix.graphql.dgs:graphql-dgs",
                "org.springframework.boot:spring-boot",
                "org.springframework.boot:spring-boot-dependencies"
            ]
        },
        "org.springframework:spring-core": {
            "locked": "6.1.3",
            "transitive": [
                "org.springframework.boot:spring-boot",
                "org.springframework.boot:spring-boot-dependencies",
                "org.springframework.boot:spring-boot-starter",
                "org.springframework.boot:spring-boot-starter-test",
                "org.springframework:spring-aop",
                "org.springframework:spring-beans",
                "org.springframework:spring-context",
                "org.springframework:spring-expression",
                "org.springframework:spring-test",
                "org.springframework:spring-web",
                "org.springframework:spring-webflux"
            ]
        },
        "org.springframework:spring-expression": {
            "locked": "6.1.3",
            "transitive": [
                "org.springframework.boot:spring-boot-dependencies",
                "org.springframework:spring-context"
            ]
        },
        "org.springframework:spring-jcl": {
            "locked": "6.1.3",
            "transitive": [
                "org.springframework.boot:spring-boot-dependencies",
                "org.springframework:spring-core"
            ]
        },
        "org.springframework:spring-test": {
            "locked": "6.1.3",
            "transitive": [
                "org.springframework.boot:spring-boot-dependencies",
                "org.springframework.boot:spring-boot-starter-test"
            ]
        },
        "org.springframework:spring-web": {
            "locked": "6.1.3",
            "transitive": [
                "com.netflix.graphql.dgs:graphql-dgs",
                "com.netflix.graphql.dgs:graphql-dgs-spring-boot-oss-autoconfigure",
<<<<<<< HEAD
                "com.netflix.graphql.dgs:graphql-dgs-spring-webmvc"
            ],
            "locked": "6.1.1"
=======
                "com.netflix.graphql.dgs:graphql-dgs-spring-webmvc",
                "org.springframework.boot:spring-boot-dependencies",
                "org.springframework:spring-webflux"
            ]
        },
        "org.springframework:spring-webflux": {
            "locked": "6.1.3",
            "transitive": [
                "org.springframework.boot:spring-boot-dependencies"
            ]
        },
        "org.xmlunit:xmlunit-core": {
            "locked": "2.9.1",
            "transitive": [
                "org.springframework.boot:spring-boot-dependencies",
                "org.springframework.boot:spring-boot-starter-test"
            ]
        },
        "org.yaml:snakeyaml": {
            "locked": "2.2",
            "transitive": [
                "net.datafaker:datafaker",
                "org.springframework.boot:spring-boot-dependencies",
                "org.springframework.boot:spring-boot-starter"
            ]
>>>>>>> 690878a5
        }
    },
    "kotlinBuildToolsApiClasspath": {
        "com.fasterxml.jackson:jackson-bom": {
            "locked": "2.15.3"
        },
        "org.jetbrains.intellij.deps:trove4j": {
            "locked": "1.0.20200330",
            "transitive": [
                "org.jetbrains.kotlin:kotlin-compiler-embeddable"
            ]
        },
        "org.jetbrains.kotlin:kotlin-bom": {
            "locked": "1.9.22"
        },
        "org.jetbrains.kotlin:kotlin-build-common": {
            "locked": "1.9.22",
            "transitive": [
                "org.jetbrains.kotlin:kotlin-compiler-runner"
            ]
        },
        "org.jetbrains.kotlin:kotlin-build-tools-api": {
            "locked": "1.9.22",
            "transitive": [
                "org.jetbrains.kotlin:kotlin-build-tools-impl"
            ]
        },
        "org.jetbrains.kotlin:kotlin-build-tools-impl": {
            "locked": "1.9.22"
        },
        "org.jetbrains.kotlin:kotlin-compiler-embeddable": {
            "locked": "1.9.22",
            "transitive": [
                "org.jetbrains.kotlin:kotlin-bom",
                "org.jetbrains.kotlin:kotlin-build-tools-impl",
                "org.jetbrains.kotlin:kotlin-compiler-runner",
                "org.springframework.boot:spring-boot-dependencies"
            ]
        },
        "org.jetbrains.kotlin:kotlin-compiler-runner": {
            "locked": "1.9.22",
            "transitive": [
                "org.jetbrains.kotlin:kotlin-build-tools-impl"
            ]
        },
        "org.jetbrains.kotlin:kotlin-daemon-client": {
            "locked": "1.9.22",
            "transitive": [
                "org.jetbrains.kotlin:kotlin-bom",
                "org.jetbrains.kotlin:kotlin-compiler-runner",
                "org.springframework.boot:spring-boot-dependencies"
            ]
        },
        "org.jetbrains.kotlin:kotlin-daemon-embeddable": {
            "locked": "1.9.22",
            "transitive": [
                "org.jetbrains.kotlin:kotlin-compiler-embeddable"
            ]
        },
        "org.jetbrains.kotlin:kotlin-reflect": {
            "locked": "1.9.22",
            "transitive": [
                "org.jetbrains.kotlin:kotlin-bom",
                "org.jetbrains.kotlin:kotlin-compiler-embeddable",
                "org.springframework.boot:spring-boot-dependencies"
            ]
        },
        "org.jetbrains.kotlin:kotlin-script-runtime": {
            "locked": "1.9.22",
            "transitive": [
                "org.jetbrains.kotlin:kotlin-bom",
                "org.jetbrains.kotlin:kotlin-compiler-embeddable",
                "org.springframework.boot:spring-boot-dependencies"
            ]
        },
        "org.jetbrains.kotlin:kotlin-stdlib": {
            "locked": "1.9.22",
            "transitive": [
                "org.jetbrains.kotlin:kotlin-bom",
                "org.jetbrains.kotlin:kotlin-build-tools-impl",
                "org.jetbrains.kotlin:kotlin-compiler-embeddable",
                "org.springframework.boot:spring-boot-dependencies"
            ]
        },
        "org.jetbrains.kotlinx:kotlinx-coroutines-core-jvm": {
            "locked": "1.7.3",
            "transitive": [
                "org.jetbrains.kotlin:kotlin-compiler-runner",
                "org.springframework.boot:spring-boot-dependencies"
            ]
        },
        "org.jetbrains:annotations": {
            "locked": "13.0",
            "transitive": [
                "org.jetbrains.kotlin:kotlin-stdlib"
            ]
        },
        "org.springframework.boot:spring-boot-dependencies": {
            "locked": "3.2.2"
        },
        "org.springframework.cloud:spring-cloud-dependencies": {
            "locked": "2023.0.0"
        }
    },
    "kotlinCompilerClasspath": {
        "com.fasterxml.jackson:jackson-bom": {
            "locked": "2.15.3"
        },
        "org.jetbrains.intellij.deps:trove4j": {
            "locked": "1.0.20200330",
            "transitive": [
                "org.jetbrains.kotlin:kotlin-compiler-embeddable"
            ]
        },
        "org.jetbrains.kotlin:kotlin-bom": {
            "locked": "1.9.22"
        },
        "org.jetbrains.kotlin:kotlin-compiler-embeddable": {
            "locked": "1.9.22",
            "transitive": [
                "org.jetbrains.kotlin:kotlin-bom",
                "org.springframework.boot:spring-boot-dependencies"
            ]
        },
        "org.jetbrains.kotlin:kotlin-daemon-embeddable": {
            "locked": "1.9.22",
            "transitive": [
                "org.jetbrains.kotlin:kotlin-compiler-embeddable"
            ]
        },
        "org.jetbrains.kotlin:kotlin-reflect": {
            "locked": "1.9.22",
            "transitive": [
                "org.jetbrains.kotlin:kotlin-bom",
                "org.jetbrains.kotlin:kotlin-compiler-embeddable",
                "org.springframework.boot:spring-boot-dependencies"
            ]
        },
        "org.jetbrains.kotlin:kotlin-script-runtime": {
            "locked": "1.9.22",
            "transitive": [
                "org.jetbrains.kotlin:kotlin-bom",
                "org.jetbrains.kotlin:kotlin-compiler-embeddable",
                "org.springframework.boot:spring-boot-dependencies"
            ]
        },
        "org.jetbrains.kotlin:kotlin-stdlib": {
            "locked": "1.9.22",
            "transitive": [
                "org.jetbrains.kotlin:kotlin-bom",
                "org.jetbrains.kotlin:kotlin-compiler-embeddable",
                "org.springframework.boot:spring-boot-dependencies"
            ]
        },
        "org.jetbrains:annotations": {
            "locked": "13.0",
            "transitive": [
                "org.jetbrains.kotlin:kotlin-stdlib"
            ]
        },
        "org.springframework.boot:spring-boot-dependencies": {
            "locked": "3.2.2"
        },
        "org.springframework.cloud:spring-cloud-dependencies": {
            "locked": "2023.0.0"
        }
    },
    "kotlinCompilerPluginClasspath": {
        "com.fasterxml.jackson:jackson-bom": {
            "locked": "2.15.3"
        },
        "org.jetbrains.kotlin:kotlin-bom": {
            "locked": "1.9.22"
        },
        "org.springframework.boot:spring-boot-dependencies": {
            "locked": "3.2.2"
        },
        "org.springframework.cloud:spring-cloud-dependencies": {
            "locked": "2023.0.0"
        }
    },
    "kotlinCompilerPluginClasspathJmh": {
        "com.fasterxml.jackson:jackson-bom": {
            "locked": "2.15.3"
        },
        "org.jetbrains.kotlin:kotlin-bom": {
            "locked": "1.9.22"
        },
        "org.jetbrains.kotlin:kotlin-script-runtime": {
            "locked": "1.9.22",
            "transitive": [
                "org.jetbrains.kotlin:kotlin-bom",
                "org.jetbrains.kotlin:kotlin-scripting-jvm",
                "org.springframework.boot:spring-boot-dependencies"
            ]
        },
        "org.jetbrains.kotlin:kotlin-scripting-common": {
            "locked": "1.9.22",
            "transitive": [
                "org.jetbrains.kotlin:kotlin-bom",
                "org.jetbrains.kotlin:kotlin-scripting-compiler-impl-embeddable",
                "org.jetbrains.kotlin:kotlin-scripting-jvm",
                "org.springframework.boot:spring-boot-dependencies"
            ]
        },
        "org.jetbrains.kotlin:kotlin-scripting-compiler-embeddable": {
            "locked": "1.9.22"
        },
        "org.jetbrains.kotlin:kotlin-scripting-compiler-impl-embeddable": {
            "locked": "1.9.22",
            "transitive": [
                "org.jetbrains.kotlin:kotlin-scripting-compiler-embeddable"
            ]
        },
        "org.jetbrains.kotlin:kotlin-scripting-jvm": {
            "locked": "1.9.22",
            "transitive": [
                "org.jetbrains.kotlin:kotlin-bom",
                "org.jetbrains.kotlin:kotlin-scripting-compiler-impl-embeddable",
                "org.springframework.boot:spring-boot-dependencies"
            ]
        },
        "org.jetbrains.kotlin:kotlin-stdlib": {
            "locked": "1.9.22",
            "transitive": [
                "org.jetbrains.kotlin:kotlin-bom",
                "org.jetbrains.kotlin:kotlin-scripting-common",
                "org.jetbrains.kotlin:kotlin-scripting-compiler-embeddable",
                "org.jetbrains.kotlin:kotlin-scripting-compiler-impl-embeddable",
                "org.jetbrains.kotlin:kotlin-scripting-jvm",
                "org.springframework.boot:spring-boot-dependencies"
            ]
        },
        "org.jetbrains:annotations": {
            "locked": "13.0",
            "transitive": [
                "org.jetbrains.kotlin:kotlin-stdlib"
            ]
        },
        "org.springframework.boot:spring-boot-dependencies": {
            "locked": "3.2.2"
        },
        "org.springframework.cloud:spring-cloud-dependencies": {
            "locked": "2023.0.0"
        }
    },
    "kotlinCompilerPluginClasspathMain": {
        "com.fasterxml.jackson:jackson-bom": {
            "locked": "2.15.3"
        },
        "org.jetbrains.kotlin:kotlin-bom": {
            "locked": "1.9.22"
        },
        "org.jetbrains.kotlin:kotlin-script-runtime": {
            "locked": "1.9.22",
            "transitive": [
                "org.jetbrains.kotlin:kotlin-bom",
                "org.jetbrains.kotlin:kotlin-scripting-jvm",
                "org.springframework.boot:spring-boot-dependencies"
            ]
        },
        "org.jetbrains.kotlin:kotlin-scripting-common": {
            "locked": "1.9.22",
            "transitive": [
                "org.jetbrains.kotlin:kotlin-bom",
                "org.jetbrains.kotlin:kotlin-scripting-compiler-impl-embeddable",
                "org.jetbrains.kotlin:kotlin-scripting-jvm",
                "org.springframework.boot:spring-boot-dependencies"
            ]
        },
        "org.jetbrains.kotlin:kotlin-scripting-compiler-embeddable": {
            "locked": "1.9.22"
        },
        "org.jetbrains.kotlin:kotlin-scripting-compiler-impl-embeddable": {
            "locked": "1.9.22",
            "transitive": [
                "org.jetbrains.kotlin:kotlin-scripting-compiler-embeddable"
            ]
        },
        "org.jetbrains.kotlin:kotlin-scripting-jvm": {
            "locked": "1.9.22",
            "transitive": [
                "org.jetbrains.kotlin:kotlin-bom",
                "org.jetbrains.kotlin:kotlin-scripting-compiler-impl-embeddable",
                "org.springframework.boot:spring-boot-dependencies"
            ]
        },
        "org.jetbrains.kotlin:kotlin-stdlib": {
            "locked": "1.9.22",
            "transitive": [
                "org.jetbrains.kotlin:kotlin-bom",
                "org.jetbrains.kotlin:kotlin-scripting-common",
                "org.jetbrains.kotlin:kotlin-scripting-compiler-embeddable",
                "org.jetbrains.kotlin:kotlin-scripting-compiler-impl-embeddable",
                "org.jetbrains.kotlin:kotlin-scripting-jvm",
                "org.springframework.boot:spring-boot-dependencies"
            ]
        },
        "org.jetbrains:annotations": {
            "locked": "13.0",
            "transitive": [
                "org.jetbrains.kotlin:kotlin-stdlib"
            ]
        },
        "org.springframework.boot:spring-boot-dependencies": {
            "locked": "3.2.2"
        },
        "org.springframework.cloud:spring-cloud-dependencies": {
            "locked": "2023.0.0"
        }
    },
    "kotlinCompilerPluginClasspathTest": {
        "com.fasterxml.jackson:jackson-bom": {
            "locked": "2.15.3"
        },
        "org.jetbrains.kotlin:kotlin-bom": {
            "locked": "1.9.22"
        },
        "org.jetbrains.kotlin:kotlin-script-runtime": {
            "locked": "1.9.22",
            "transitive": [
                "org.jetbrains.kotlin:kotlin-bom",
                "org.jetbrains.kotlin:kotlin-scripting-jvm",
                "org.springframework.boot:spring-boot-dependencies"
            ]
        },
        "org.jetbrains.kotlin:kotlin-scripting-common": {
            "locked": "1.9.22",
            "transitive": [
                "org.jetbrains.kotlin:kotlin-bom",
                "org.jetbrains.kotlin:kotlin-scripting-compiler-impl-embeddable",
                "org.jetbrains.kotlin:kotlin-scripting-jvm",
                "org.springframework.boot:spring-boot-dependencies"
            ]
        },
        "org.jetbrains.kotlin:kotlin-scripting-compiler-embeddable": {
            "locked": "1.9.22"
        },
        "org.jetbrains.kotlin:kotlin-scripting-compiler-impl-embeddable": {
            "locked": "1.9.22",
            "transitive": [
                "org.jetbrains.kotlin:kotlin-scripting-compiler-embeddable"
            ]
        },
        "org.jetbrains.kotlin:kotlin-scripting-jvm": {
            "locked": "1.9.22",
            "transitive": [
                "org.jetbrains.kotlin:kotlin-bom",
                "org.jetbrains.kotlin:kotlin-scripting-compiler-impl-embeddable",
                "org.springframework.boot:spring-boot-dependencies"
            ]
        },
        "org.jetbrains.kotlin:kotlin-stdlib": {
            "locked": "1.9.22",
            "transitive": [
                "org.jetbrains.kotlin:kotlin-bom",
                "org.jetbrains.kotlin:kotlin-scripting-common",
                "org.jetbrains.kotlin:kotlin-scripting-compiler-embeddable",
                "org.jetbrains.kotlin:kotlin-scripting-compiler-impl-embeddable",
                "org.jetbrains.kotlin:kotlin-scripting-jvm",
                "org.springframework.boot:spring-boot-dependencies"
            ]
        },
        "org.jetbrains:annotations": {
            "locked": "13.0",
            "transitive": [
                "org.jetbrains.kotlin:kotlin-stdlib"
            ]
        },
        "org.springframework.boot:spring-boot-dependencies": {
            "locked": "3.2.2"
        },
        "org.springframework.cloud:spring-cloud-dependencies": {
            "locked": "2023.0.0"
        }
    },
    "kotlinKlibCommonizerClasspath": {
        "com.fasterxml.jackson:jackson-bom": {
            "locked": "2.15.3"
        },
        "org.jetbrains.intellij.deps:trove4j": {
            "locked": "1.0.20200330",
            "transitive": [
                "org.jetbrains.kotlin:kotlin-compiler-embeddable"
            ]
        },
        "org.jetbrains.kotlin:kotlin-bom": {
            "locked": "1.9.22"
        },
        "org.jetbrains.kotlin:kotlin-compiler-embeddable": {
            "locked": "1.9.22",
            "transitive": [
                "org.jetbrains.kotlin:kotlin-bom",
                "org.jetbrains.kotlin:kotlin-klib-commonizer-embeddable",
                "org.springframework.boot:spring-boot-dependencies"
            ]
        },
        "org.jetbrains.kotlin:kotlin-daemon-embeddable": {
            "locked": "1.9.22",
            "transitive": [
                "org.jetbrains.kotlin:kotlin-compiler-embeddable"
            ]
        },
        "org.jetbrains.kotlin:kotlin-klib-commonizer-embeddable": {
            "locked": "1.9.22"
        },
        "org.jetbrains.kotlin:kotlin-reflect": {
            "locked": "1.9.22",
            "transitive": [
                "org.jetbrains.kotlin:kotlin-bom",
                "org.jetbrains.kotlin:kotlin-compiler-embeddable",
                "org.springframework.boot:spring-boot-dependencies"
            ]
        },
        "org.jetbrains.kotlin:kotlin-script-runtime": {
            "locked": "1.9.22",
            "transitive": [
                "org.jetbrains.kotlin:kotlin-bom",
                "org.jetbrains.kotlin:kotlin-compiler-embeddable",
                "org.springframework.boot:spring-boot-dependencies"
            ]
        },
        "org.jetbrains.kotlin:kotlin-stdlib": {
            "locked": "1.9.22",
            "transitive": [
                "org.jetbrains.kotlin:kotlin-bom",
                "org.jetbrains.kotlin:kotlin-compiler-embeddable",
                "org.jetbrains.kotlin:kotlin-klib-commonizer-embeddable",
                "org.springframework.boot:spring-boot-dependencies"
            ]
        },
        "org.jetbrains:annotations": {
            "locked": "13.0",
            "transitive": [
                "org.jetbrains.kotlin:kotlin-stdlib"
            ]
        },
        "org.springframework.boot:spring-boot-dependencies": {
            "locked": "3.2.2"
        },
        "org.springframework.cloud:spring-cloud-dependencies": {
            "locked": "2023.0.0"
        }
    },
    "kotlinNativeCompilerPluginClasspath": {
        "com.fasterxml.jackson:jackson-bom": {
            "locked": "2.15.3"
        },
        "org.jetbrains.kotlin:kotlin-bom": {
            "locked": "1.9.22"
        },
        "org.springframework.boot:spring-boot-dependencies": {
            "locked": "3.2.2"
        },
        "org.springframework.cloud:spring-cloud-dependencies": {
            "locked": "2023.0.0"
        }
    },
    "nebulaRecommenderBom": {
        "com.fasterxml.jackson:jackson-bom": {
            "locked": "2.15.3"
        },
        "org.jetbrains.kotlin:kotlin-bom": {
            "locked": "1.9.22"
        },
        "org.springframework.boot:spring-boot-dependencies": {
            "locked": "3.2.2"
        },
        "org.springframework.cloud:spring-cloud-dependencies": {
            "locked": "2023.0.0"
        }
    },
    "runtimeClasspath": {
        "ch.qos.logback:logback-classic": {
            "locked": "1.4.14",
            "transitive": [
                "org.springframework.boot:spring-boot-dependencies",
                "org.springframework.boot:spring-boot-starter-logging"
            ]
        },
        "ch.qos.logback:logback-core": {
            "locked": "1.4.14",
            "transitive": [
                "ch.qos.logback:logback-classic",
                "org.springframework.boot:spring-boot-dependencies"
            ]
        },
        "com.apollographql.federation:federation-graphql-java-support": {
            "locked": "3.0.0",
            "transitive": [
                "com.netflix.graphql.dgs:graphql-dgs",
                "com.netflix.graphql.dgs:graphql-dgs-platform"
            ]
        },
        "com.apollographql.federation:federation-graphql-java-support-api": {
            "locked": "3.0.0",
            "transitive": [
                "com.apollographql.federation:federation-graphql-java-support"
            ]
        },
        "com.fasterxml.jackson.core:jackson-annotations": {
            "locked": "2.15.3",
            "transitive": [
                "com.fasterxml.jackson.core:jackson-databind",
                "com.fasterxml.jackson.datatype:jackson-datatype-jsr310",
                "com.fasterxml.jackson.module:jackson-module-kotlin",
                "com.fasterxml.jackson:jackson-bom",
                "org.springframework.boot:spring-boot-dependencies"
            ]
        },
        "com.fasterxml.jackson.core:jackson-core": {
            "locked": "2.15.3",
            "transitive": [
                "com.fasterxml.jackson.core:jackson-databind",
                "com.fasterxml.jackson.datatype:jackson-datatype-jsr310",
                "com.fasterxml.jackson:jackson-bom",
                "org.springframework.boot:spring-boot-dependencies"
            ]
        },
        "com.fasterxml.jackson.core:jackson-databind": {
            "locked": "2.15.3",
            "transitive": [
                "com.fasterxml.jackson.datatype:jackson-datatype-jsr310",
                "com.fasterxml.jackson.module:jackson-module-kotlin",
                "com.fasterxml.jackson:jackson-bom",
                "org.springframework.boot:spring-boot-dependencies"
            ]
        },
        "com.fasterxml.jackson.datatype:jackson-datatype-jsr310": {
            "locked": "2.15.3",
            "transitive": [
                "com.fasterxml.jackson:jackson-bom",
                "com.netflix.graphql.dgs:graphql-dgs",
                "org.springframework.boot:spring-boot-dependencies"
            ]
        },
        "com.fasterxml.jackson.module:jackson-module-kotlin": {
            "locked": "2.15.3",
            "transitive": [
                "com.fasterxml.jackson:jackson-bom",
                "com.netflix.graphql.dgs:graphql-dgs",
                "org.springframework.boot:spring-boot-dependencies"
            ]
        },
        "com.fasterxml.jackson:jackson-bom": {
            "locked": "2.15.3",
            "transitive": [
                "com.fasterxml.jackson.core:jackson-annotations",
                "com.fasterxml.jackson.core:jackson-core",
                "com.fasterxml.jackson.core:jackson-databind",
                "com.fasterxml.jackson.datatype:jackson-datatype-jsr310",
                "com.fasterxml.jackson.module:jackson-module-kotlin"
            ]
        },
        "com.github.mifmif:generex": {
            "locked": "1.0.2",
            "transitive": [
                "net.datafaker:datafaker"
            ]
        },
        "com.google.protobuf:protobuf-java": {
            "locked": "3.22.1",
            "transitive": [
                "com.apollographql.federation:federation-graphql-java-support"
            ]
        },
        "com.graphql-java:graphql-java": {
            "locked": "21.3",
            "transitive": [
                "com.apollographql.federation:federation-graphql-java-support",
                "com.netflix.graphql.dgs:graphql-dgs",
                "com.netflix.graphql.dgs:graphql-dgs-mocking",
                "com.netflix.graphql.dgs:graphql-dgs-platform",
                "com.netflix.graphql.dgs:graphql-error-types",
                "org.springframework.boot:spring-boot-dependencies"
            ]
        },
        "com.graphql-java:java-dataloader": {
            "locked": "3.2.2",
            "transitive": [
                "com.graphql-java:graphql-java",
                "com.netflix.graphql.dgs:graphql-dgs",
                "com.netflix.graphql.dgs:graphql-dgs-platform"
            ]
        },
        "com.jayway.jsonpath:json-path": {
            "locked": "2.9.0",
            "transitive": [
                "com.netflix.graphql.dgs:graphql-dgs",
                "com.netflix.graphql.dgs:graphql-dgs-platform",
                "org.springframework.boot:spring-boot-dependencies"
            ]
        },
        "com.netflix.graphql.dgs:graphql-dgs": {
            "project": true,
            "transitive": [
                "com.netflix.graphql.dgs:graphql-dgs-platform"
            ]
        },
        "com.netflix.graphql.dgs:graphql-dgs-mocking": {
            "project": true,
            "transitive": [
                "com.netflix.graphql.dgs:graphql-dgs",
                "com.netflix.graphql.dgs:graphql-dgs-platform"
            ]
        },
        "com.netflix.graphql.dgs:graphql-dgs-platform": {
            "project": true,
            "transitive": [
                "com.netflix.graphql.dgs:graphql-dgs",
                "com.netflix.graphql.dgs:graphql-dgs-mocking",
                "com.netflix.graphql.dgs:graphql-error-types"
            ]
        },
        "com.netflix.graphql.dgs:graphql-error-types": {
            "project": true,
            "transitive": [
                "com.netflix.graphql.dgs:graphql-dgs",
                "com.netflix.graphql.dgs:graphql-dgs-platform"
            ]
        },
        "dk.brics.automaton:automaton": {
            "locked": "1.11-8",
            "transitive": [
                "com.github.mifmif:generex"
            ]
        },
        "io.micrometer:micrometer-commons": {
            "locked": "1.12.2",
            "transitive": [
                "io.micrometer:micrometer-observation",
                "org.springframework.boot:spring-boot-dependencies"
            ]
        },
        "io.micrometer:micrometer-observation": {
            "locked": "1.12.2",
            "transitive": [
                "org.springframework.boot:spring-boot-dependencies",
                "org.springframework:spring-context",
                "org.springframework:spring-web"
            ]
        },
        "io.projectreactor.kotlin:reactor-kotlin-extensions": {
            "locked": "1.2.2",
            "transitive": [
                "org.springframework.boot:spring-boot-dependencies"
            ]
        },
        "io.projectreactor:reactor-core": {
            "locked": "3.6.2",
            "transitive": [
                "com.netflix.graphql.dgs:graphql-dgs-platform",
                "io.projectreactor.kotlin:reactor-kotlin-extensions",
                "org.jetbrains.kotlinx:kotlinx-coroutines-reactor",
                "org.springframework.boot:spring-boot-dependencies",
                "org.springframework:spring-webflux"
            ]
        },
        "jakarta.annotation:jakarta.annotation-api": {
            "locked": "2.1.1",
            "transitive": [
                "org.springframework.boot:spring-boot-dependencies",
                "org.springframework.boot:spring-boot-starter"
            ]
        },
        "net.datafaker:datafaker": {
            "locked": "2.1.0",
            "transitive": [
                "com.netflix.graphql.dgs:graphql-dgs-mocking"
            ]
        },
        "net.minidev:accessors-smart": {
            "locked": "2.5.0",
            "transitive": [
                "net.minidev:json-smart"
            ]
        },
        "net.minidev:json-smart": {
            "locked": "2.5.0",
            "transitive": [
                "com.jayway.jsonpath:json-path",
                "org.springframework.boot:spring-boot-dependencies"
            ]
        },
        "org.apache.logging.log4j:log4j-api": {
            "locked": "2.22.1",
            "transitive": [
                "com.netflix.graphql.dgs:graphql-dgs-platform",
                "org.apache.logging.log4j:log4j-to-slf4j",
                "org.springframework.boot:spring-boot-dependencies"
            ]
        },
        "org.apache.logging.log4j:log4j-to-slf4j": {
            "locked": "2.22.1",
            "transitive": [
                "com.netflix.graphql.dgs:graphql-dgs-platform",
                "org.springframework.boot:spring-boot-dependencies",
                "org.springframework.boot:spring-boot-starter-logging"
            ]
        },
        "org.jetbrains.kotlin:kotlin-bom": {
            "locked": "1.9.22"
        },
        "org.jetbrains.kotlin:kotlin-reflect": {
            "locked": "1.9.22",
            "transitive": [
                "com.fasterxml.jackson.module:jackson-module-kotlin",
                "com.netflix.graphql.dgs:graphql-dgs",
                "org.jetbrains.kotlin:kotlin-bom",
                "org.springframework.boot:spring-boot-dependencies"
            ]
        },
        "org.jetbrains.kotlin:kotlin-stdlib": {
            "locked": "1.9.22",
            "transitive": [
                "com.netflix.graphql.dgs:graphql-dgs",
                "com.netflix.graphql.dgs:graphql-dgs-mocking",
                "com.netflix.graphql.dgs:graphql-error-types",
                "org.jetbrains.kotlin:kotlin-bom",
                "org.jetbrains.kotlin:kotlin-reflect",
                "org.jetbrains.kotlin:kotlin-stdlib-common",
                "org.jetbrains.kotlin:kotlin-stdlib-jdk7",
                "org.jetbrains.kotlin:kotlin-stdlib-jdk8",
                "org.springframework.boot:spring-boot-dependencies"
            ]
        },
        "org.jetbrains.kotlin:kotlin-stdlib-common": {
            "locked": "1.9.22",
            "transitive": [
                "org.jetbrains.kotlin:kotlin-bom",
                "org.jetbrains.kotlin:kotlin-stdlib",
                "org.jetbrains.kotlinx:kotlinx-coroutines-core-jvm",
                "org.springframework.boot:spring-boot-dependencies"
            ]
        },
        "org.jetbrains.kotlin:kotlin-stdlib-jdk7": {
            "locked": "1.9.22",
            "transitive": [
                "org.jetbrains.kotlin:kotlin-bom",
                "org.jetbrains.kotlin:kotlin-stdlib",
                "org.jetbrains.kotlin:kotlin-stdlib-jdk8",
                "org.springframework.boot:spring-boot-dependencies"
            ]
        },
        "org.jetbrains.kotlin:kotlin-stdlib-jdk8": {
            "locked": "1.9.22",
            "transitive": [
                "org.jetbrains.kotlin:kotlin-bom",
                "org.jetbrains.kotlin:kotlin-stdlib",
                "org.jetbrains.kotlinx:kotlinx-coroutines-core-jvm",
                "org.jetbrains.kotlinx:kotlinx-coroutines-jdk8",
                "org.jetbrains.kotlinx:kotlinx-coroutines-reactive",
                "org.jetbrains.kotlinx:kotlinx-coroutines-reactor",
                "org.springframework.boot:spring-boot-dependencies"
            ]
        },
        "org.jetbrains.kotlinx:kotlinx-coroutines-bom": {
            "locked": "1.7.3",
            "transitive": [
                "org.jetbrains.kotlinx:kotlinx-coroutines-core-jvm",
                "org.jetbrains.kotlinx:kotlinx-coroutines-jdk8",
                "org.jetbrains.kotlinx:kotlinx-coroutines-reactive",
                "org.jetbrains.kotlinx:kotlinx-coroutines-reactor"
            ]
        },
        "org.jetbrains.kotlinx:kotlinx-coroutines-core": {
            "locked": "1.7.3",
            "transitive": [
                "com.netflix.graphql.dgs:graphql-dgs",
                "org.jetbrains.kotlinx:kotlinx-coroutines-bom",
                "org.jetbrains.kotlinx:kotlinx-coroutines-jdk8",
                "org.jetbrains.kotlinx:kotlinx-coroutines-reactive",
                "org.jetbrains.kotlinx:kotlinx-coroutines-reactor",
                "org.springframework.boot:spring-boot-dependencies"
            ]
        },
        "org.jetbrains.kotlinx:kotlinx-coroutines-core-jvm": {
            "locked": "1.7.3",
            "transitive": [
                "org.jetbrains.kotlinx:kotlinx-coroutines-bom",
                "org.jetbrains.kotlinx:kotlinx-coroutines-core",
                "org.springframework.boot:spring-boot-dependencies"
            ]
        },
        "org.jetbrains.kotlinx:kotlinx-coroutines-jdk8": {
            "locked": "1.7.3",
            "transitive": [
                "com.netflix.graphql.dgs:graphql-dgs",
                "org.jetbrains.kotlinx:kotlinx-coroutines-bom",
                "org.springframework.boot:spring-boot-dependencies"
            ]
        },
        "org.jetbrains.kotlinx:kotlinx-coroutines-reactive": {
            "locked": "1.7.3",
            "transitive": [
                "org.jetbrains.kotlinx:kotlinx-coroutines-bom",
                "org.jetbrains.kotlinx:kotlinx-coroutines-reactor",
                "org.springframework.boot:spring-boot-dependencies"
            ]
        },
        "org.jetbrains.kotlinx:kotlinx-coroutines-reactor": {
            "locked": "1.7.3",
            "transitive": [
                "com.netflix.graphql.dgs:graphql-dgs",
                "org.jetbrains.kotlinx:kotlinx-coroutines-bom",
                "org.springframework.boot:spring-boot-dependencies"
            ]
        },
        "org.jetbrains:annotations": {
            "locked": "23.0.0",
            "transitive": [
                "org.jetbrains.kotlin:kotlin-stdlib",
                "org.jetbrains.kotlinx:kotlinx-coroutines-core-jvm"
            ]
        },
        "org.ow2.asm:asm": {
            "locked": "9.3",
            "transitive": [
                "net.minidev:accessors-smart"
            ]
        },
        "org.reactivestreams:reactive-streams": {
            "locked": "1.0.4",
            "transitive": [
                "com.graphql-java:graphql-java",
                "io.projectreactor:reactor-core",
                "org.jetbrains.kotlinx:kotlinx-coroutines-reactive",
                "org.springframework.boot:spring-boot-dependencies"
            ]
        },
        "org.slf4j:jul-to-slf4j": {
            "locked": "2.0.11",
            "transitive": [
                "org.springframework.boot:spring-boot-dependencies",
                "org.springframework.boot:spring-boot-starter-logging"
            ]
        },
        "org.slf4j:slf4j-api": {
            "locked": "2.0.11",
            "transitive": [
                "ch.qos.logback:logback-classic",
                "com.apollographql.federation:federation-graphql-java-support",
                "com.graphql-java:graphql-java",
                "com.graphql-java:java-dataloader",
                "com.jayway.jsonpath:json-path",
                "com.netflix.graphql.dgs:graphql-dgs-mocking",
                "org.apache.logging.log4j:log4j-to-slf4j",
                "org.slf4j:jul-to-slf4j",
                "org.springframework.boot:spring-boot-dependencies"
            ]
        },
        "org.springframework.boot:spring-boot": {
            "locked": "3.2.2",
            "transitive": [
                "org.springframework.boot:spring-boot-autoconfigure",
                "org.springframework.boot:spring-boot-dependencies",
                "org.springframework.boot:spring-boot-starter"
            ]
        },
        "org.springframework.boot:spring-boot-autoconfigure": {
            "locked": "3.2.2",
            "transitive": [
                "org.springframework.boot:spring-boot-dependencies",
                "org.springframework.boot:spring-boot-starter"
            ]
        },
        "org.springframework.boot:spring-boot-dependencies": {
            "locked": "3.2.2"
        },
<<<<<<< HEAD
=======
        "org.springframework.boot:spring-boot-starter": {
            "locked": "3.2.2",
            "transitive": [
                "org.springframework.boot:spring-boot-dependencies"
            ]
        },
        "org.springframework.boot:spring-boot-starter-logging": {
            "locked": "3.2.2",
            "transitive": [
                "org.springframework.boot:spring-boot-dependencies",
                "org.springframework.boot:spring-boot-starter"
            ]
        },
>>>>>>> 690878a5
        "org.springframework.cloud:spring-cloud-dependencies": {
            "locked": "2023.0.0"
        },
        "org.springframework:spring-aop": {
            "locked": "6.1.3",
            "transitive": [
                "org.springframework.boot:spring-boot-dependencies",
                "org.springframework:spring-context"
            ]
        },
        "org.springframework:spring-beans": {
            "locked": "6.1.3",
            "transitive": [
                "org.springframework.boot:spring-boot-dependencies",
                "org.springframework:spring-aop",
                "org.springframework:spring-context",
                "org.springframework:spring-web",
                "org.springframework:spring-webflux"
            ]
        },
        "org.springframework:spring-context": {
            "locked": "6.1.3",
            "transitive": [
                "com.netflix.graphql.dgs:graphql-dgs",
                "org.springframework.boot:spring-boot",
                "org.springframework.boot:spring-boot-dependencies"
            ]
        },
        "org.springframework:spring-core": {
            "locked": "6.1.3",
            "transitive": [
                "org.springframework.boot:spring-boot",
                "org.springframework.boot:spring-boot-dependencies",
                "org.springframework.boot:spring-boot-starter",
                "org.springframework:spring-aop",
                "org.springframework:spring-beans",
                "org.springframework:spring-context",
                "org.springframework:spring-expression",
                "org.springframework:spring-web",
                "org.springframework:spring-webflux"
            ]
        },
        "org.springframework:spring-expression": {
            "locked": "6.1.3",
            "transitive": [
                "org.springframework.boot:spring-boot-dependencies",
                "org.springframework:spring-context"
            ]
        },
        "org.springframework:spring-jcl": {
            "locked": "6.1.3",
            "transitive": [
                "org.springframework.boot:spring-boot-dependencies",
                "org.springframework:spring-core"
            ]
        },
        "org.springframework:spring-web": {
<<<<<<< HEAD
            "firstLevelTransitive": [
                "com.netflix.graphql.dgs:graphql-dgs"
            ],
            "locked": "6.1.1"
=======
            "locked": "6.1.3",
            "transitive": [
                "com.netflix.graphql.dgs:graphql-dgs",
                "org.springframework.boot:spring-boot-dependencies",
                "org.springframework:spring-webflux"
            ]
        },
        "org.springframework:spring-webflux": {
            "locked": "6.1.3",
            "transitive": [
                "org.springframework.boot:spring-boot-dependencies"
            ]
        },
        "org.yaml:snakeyaml": {
            "locked": "2.2",
            "transitive": [
                "net.datafaker:datafaker",
                "org.springframework.boot:spring-boot-dependencies",
                "org.springframework.boot:spring-boot-starter"
            ]
>>>>>>> 690878a5
        }
    },
    "testAnnotationProcessor": {
        "com.fasterxml.jackson:jackson-bom": {
            "locked": "2.15.3"
        },
        "org.jetbrains.kotlin:kotlin-bom": {
            "locked": "1.9.22"
        },
        "org.springframework.boot:spring-boot-dependencies": {
            "locked": "3.2.2"
        },
        "org.springframework.cloud:spring-cloud-dependencies": {
            "locked": "2023.0.0"
        }
    },
    "testCompileClasspath": {
        "ch.qos.logback:logback-classic": {
            "locked": "1.4.14",
            "transitive": [
                "org.springframework.boot:spring-boot-dependencies",
                "org.springframework.boot:spring-boot-starter-logging"
            ]
        },
        "ch.qos.logback:logback-core": {
            "locked": "1.4.14",
            "transitive": [
                "ch.qos.logback:logback-classic",
                "org.springframework.boot:spring-boot-dependencies"
            ]
        },
        "com.fasterxml.jackson.core:jackson-annotations": {
            "locked": "2.15.3",
            "transitive": [
                "com.fasterxml.jackson.core:jackson-databind",
                "com.fasterxml.jackson.module:jackson-module-kotlin",
                "com.fasterxml.jackson:jackson-bom",
                "org.springframework.boot:spring-boot-dependencies"
            ]
        },
        "com.fasterxml.jackson.core:jackson-core": {
            "locked": "2.15.3",
            "transitive": [
                "com.fasterxml.jackson.core:jackson-databind",
                "com.fasterxml.jackson:jackson-bom",
                "org.springframework.boot:spring-boot-dependencies"
            ]
        },
        "com.fasterxml.jackson.core:jackson-databind": {
            "locked": "2.15.3",
            "transitive": [
                "com.fasterxml.jackson.module:jackson-module-kotlin",
                "com.fasterxml.jackson:jackson-bom",
                "org.springframework.boot:spring-boot-dependencies"
            ]
        },
        "com.fasterxml.jackson.module:jackson-module-kotlin": {
            "locked": "2.15.3",
            "transitive": [
                "com.fasterxml.jackson:jackson-bom",
                "org.springframework.boot:spring-boot-dependencies"
            ]
        },
        "com.fasterxml.jackson:jackson-bom": {
            "locked": "2.15.3",
            "transitive": [
                "com.fasterxml.jackson.core:jackson-annotations",
                "com.fasterxml.jackson.core:jackson-core",
                "com.fasterxml.jackson.core:jackson-databind",
                "com.fasterxml.jackson.module:jackson-module-kotlin"
            ]
        },
        "com.graphql-java:graphql-java": {
            "locked": "21.3",
            "transitive": [
                "com.netflix.graphql.dgs:graphql-dgs",
                "com.netflix.graphql.dgs:graphql-dgs-mocking",
                "com.netflix.graphql.dgs:graphql-dgs-platform",
                "com.netflix.graphql.dgs:graphql-error-types",
                "org.springframework.boot:spring-boot-dependencies"
            ]
        },
        "com.graphql-java:java-dataloader": {
            "locked": "3.2.2",
            "transitive": [
                "com.graphql-java:graphql-java",
                "com.netflix.graphql.dgs:graphql-dgs",
                "com.netflix.graphql.dgs:graphql-dgs-platform"
            ]
        },
        "com.jayway.jsonpath:json-path": {
            "locked": "2.9.0",
            "transitive": [
                "com.netflix.graphql.dgs:graphql-dgs",
                "com.netflix.graphql.dgs:graphql-dgs-platform",
                "org.springframework.boot:spring-boot-dependencies",
                "org.springframework.boot:spring-boot-starter-test"
            ]
        },
        "com.netflix.graphql.dgs:graphql-dgs": {
            "project": true,
            "transitive": [
                "com.netflix.graphql.dgs:graphql-dgs-platform",
                "com.netflix.graphql.dgs:graphql-dgs-spring-boot-oss-autoconfigure",
                "com.netflix.graphql.dgs:graphql-dgs-spring-webmvc"
            ]
        },
        "com.netflix.graphql.dgs:graphql-dgs-mocking": {
            "project": true,
            "transitive": [
                "com.netflix.graphql.dgs:graphql-dgs",
                "com.netflix.graphql.dgs:graphql-dgs-platform"
            ]
        },
        "com.netflix.graphql.dgs:graphql-dgs-platform": {
            "project": true,
            "transitive": [
                "com.netflix.graphql.dgs:graphql-dgs",
                "com.netflix.graphql.dgs:graphql-dgs-mocking",
                "com.netflix.graphql.dgs:graphql-dgs-spring-boot-oss-autoconfigure",
                "com.netflix.graphql.dgs:graphql-dgs-spring-webmvc",
                "com.netflix.graphql.dgs:graphql-error-types"
            ]
        },
        "com.netflix.graphql.dgs:graphql-dgs-spring-boot-oss-autoconfigure": {
            "project": true,
            "transitive": [
                "com.netflix.graphql.dgs:graphql-dgs-platform"
            ]
        },
        "com.netflix.graphql.dgs:graphql-dgs-spring-webmvc": {
            "project": true,
            "transitive": [
                "com.netflix.graphql.dgs:graphql-dgs-platform",
                "com.netflix.graphql.dgs:graphql-dgs-spring-boot-oss-autoconfigure"
            ]
        },
        "com.netflix.graphql.dgs:graphql-error-types": {
            "project": true,
            "transitive": [
                "com.netflix.graphql.dgs:graphql-dgs",
                "com.netflix.graphql.dgs:graphql-dgs-platform",
                "com.netflix.graphql.dgs:graphql-dgs-spring-webmvc"
            ]
        },
        "com.vaadin.external.google:android-json": {
            "locked": "0.0.20131108.vaadin1",
            "transitive": [
                "org.skyscreamer:jsonassert"
            ]
        },
        "io.micrometer:micrometer-commons": {
            "locked": "1.12.2",
            "transitive": [
                "io.micrometer:micrometer-observation",
                "org.springframework.boot:spring-boot-dependencies"
            ]
        },
        "io.micrometer:micrometer-observation": {
            "locked": "1.12.2",
            "transitive": [
                "org.springframework.boot:spring-boot-dependencies",
                "org.springframework:spring-context",
                "org.springframework:spring-web"
            ]
        },
        "io.mockk:mockk": {
            "locked": "1.13.9"
        },
        "io.mockk:mockk-agent": {
            "locked": "1.13.9",
            "transitive": [
                "io.mockk:mockk-jvm"
            ]
        },
        "io.mockk:mockk-agent-api": {
            "locked": "1.13.9",
            "transitive": [
                "io.mockk:mockk-agent-jvm",
                "io.mockk:mockk-jvm"
            ]
        },
        "io.mockk:mockk-agent-api-jvm": {
            "locked": "1.13.9",
            "transitive": [
                "io.mockk:mockk-agent-api"
            ]
        },
        "io.mockk:mockk-agent-jvm": {
            "locked": "1.13.9",
            "transitive": [
                "io.mockk:mockk-agent"
            ]
        },
        "io.mockk:mockk-core": {
            "locked": "1.13.9",
            "transitive": [
                "io.mockk:mockk-jvm"
            ]
        },
        "io.mockk:mockk-core-jvm": {
            "locked": "1.13.9",
            "transitive": [
                "io.mockk:mockk-core"
            ]
        },
        "io.mockk:mockk-dsl": {
            "locked": "1.13.9",
            "transitive": [
                "io.mockk:mockk-jvm"
            ]
        },
        "io.mockk:mockk-dsl-jvm": {
            "locked": "1.13.9",
            "transitive": [
                "io.mockk:mockk-dsl"
            ]
        },
        "io.mockk:mockk-jvm": {
            "locked": "1.13.9",
            "transitive": [
                "io.mockk:mockk"
            ]
        },
        "io.projectreactor.kotlin:reactor-kotlin-extensions": {
            "locked": "1.2.2",
            "transitive": [
                "org.springframework.boot:spring-boot-dependencies"
            ]
        },
        "io.projectreactor:reactor-core": {
            "locked": "3.6.2",
            "transitive": [
                "com.netflix.graphql.dgs:graphql-dgs-platform",
                "io.projectreactor.kotlin:reactor-kotlin-extensions",
                "io.projectreactor:reactor-test",
                "org.springframework.boot:spring-boot-dependencies",
                "org.springframework:spring-webflux"
            ]
        },
        "io.projectreactor:reactor-test": {
            "locked": "3.6.2",
            "transitive": [
                "com.netflix.graphql.dgs:graphql-dgs-platform",
                "org.springframework.boot:spring-boot-dependencies"
            ]
        },
        "jakarta.activation:jakarta.activation-api": {
            "locked": "2.1.2",
            "transitive": [
                "jakarta.xml.bind:jakarta.xml.bind-api",
                "org.springframework.boot:spring-boot-dependencies"
            ]
        },
        "jakarta.annotation:jakarta.annotation-api": {
            "locked": "2.1.1",
            "transitive": [
                "org.springframework.boot:spring-boot-dependencies",
                "org.springframework.boot:spring-boot-starter"
            ]
        },
        "jakarta.xml.bind:jakarta.xml.bind-api": {
            "locked": "4.0.1",
            "transitive": [
                "org.springframework.boot:spring-boot-dependencies",
                "org.springframework.boot:spring-boot-starter-test"
            ]
        },
        "net.bytebuddy:byte-buddy": {
            "locked": "1.14.11",
            "transitive": [
                "io.mockk:mockk-agent-jvm",
                "org.assertj:assertj-core",
                "org.mockito:mockito-core",
                "org.springframework.boot:spring-boot-dependencies"
            ]
        },
        "net.bytebuddy:byte-buddy-agent": {
            "locked": "1.14.11",
            "transitive": [
                "io.mockk:mockk-agent-jvm",
                "org.mockito:mockito-core",
                "org.springframework.boot:spring-boot-dependencies"
            ]
        },
        "net.minidev:accessors-smart": {
            "locked": "2.5.0",
            "transitive": [
                "net.minidev:json-smart"
            ]
        },
        "net.minidev:json-smart": {
            "locked": "2.5.0",
            "transitive": [
                "org.springframework.boot:spring-boot-dependencies",
                "org.springframework.boot:spring-boot-starter-test"
            ]
        },
        "org.apache.logging.log4j:log4j-api": {
            "locked": "2.22.1",
            "transitive": [
                "com.netflix.graphql.dgs:graphql-dgs-platform",
                "org.apache.logging.log4j:log4j-to-slf4j",
                "org.springframework.boot:spring-boot-dependencies"
            ]
        },
        "org.apache.logging.log4j:log4j-to-slf4j": {
            "locked": "2.22.1",
            "transitive": [
                "com.netflix.graphql.dgs:graphql-dgs-platform",
                "org.springframework.boot:spring-boot-dependencies",
                "org.springframework.boot:spring-boot-starter-logging"
            ]
        },
        "org.apiguardian:apiguardian-api": {
            "locked": "1.1.2",
            "transitive": [
                "org.junit.jupiter:junit-jupiter-api",
                "org.junit.jupiter:junit-jupiter-params",
                "org.junit.platform:junit-platform-commons"
            ]
        },
        "org.assertj:assertj-core": {
            "locked": "3.24.2",
            "transitive": [
                "org.springframework.boot:spring-boot-dependencies",
                "org.springframework.boot:spring-boot-starter-test"
            ]
        },
        "org.awaitility:awaitility": {
            "locked": "4.2.0",
            "transitive": [
                "org.springframework.boot:spring-boot-dependencies",
                "org.springframework.boot:spring-boot-starter-test"
            ]
        },
        "org.hamcrest:hamcrest": {
            "locked": "2.2",
            "transitive": [
                "org.awaitility:awaitility",
                "org.springframework.boot:spring-boot-dependencies",
                "org.springframework.boot:spring-boot-starter-test"
            ]
        },
        "org.jetbrains.kotlin:kotlin-bom": {
            "locked": "1.9.22"
        },
        "org.jetbrains.kotlin:kotlin-reflect": {
            "locked": "1.9.22",
            "transitive": [
                "com.fasterxml.jackson.module:jackson-module-kotlin",
                "org.jetbrains.kotlin:kotlin-bom",
                "org.springframework.boot:spring-boot-dependencies"
            ]
        },
        "org.jetbrains.kotlin:kotlin-stdlib": {
            "locked": "1.9.22",
            "transitive": [
                "com.netflix.graphql.dgs:graphql-dgs",
                "com.netflix.graphql.dgs:graphql-dgs-mocking",
                "com.netflix.graphql.dgs:graphql-dgs-spring-boot-oss-autoconfigure",
                "com.netflix.graphql.dgs:graphql-dgs-spring-webmvc",
                "com.netflix.graphql.dgs:graphql-error-types",
                "org.jetbrains.kotlin:kotlin-bom",
                "org.jetbrains.kotlin:kotlin-reflect",
                "org.jetbrains.kotlin:kotlin-stdlib-common",
                "org.jetbrains.kotlin:kotlin-stdlib-jdk7",
                "org.jetbrains.kotlin:kotlin-stdlib-jdk8",
                "org.springframework.boot:spring-boot-dependencies"
            ]
        },
        "org.jetbrains.kotlin:kotlin-stdlib-common": {
            "locked": "1.9.22",
            "transitive": [
                "io.mockk:mockk-agent-api-jvm",
                "io.mockk:mockk-agent-jvm",
                "io.mockk:mockk-core-jvm",
                "io.mockk:mockk-dsl-jvm",
                "io.mockk:mockk-jvm",
                "org.jetbrains.kotlin:kotlin-bom",
                "org.jetbrains.kotlin:kotlin-stdlib",
                "org.jetbrains.kotlinx:kotlinx-coroutines-core-jvm",
                "org.springframework.boot:spring-boot-dependencies"
            ]
        },
        "org.jetbrains.kotlin:kotlin-stdlib-jdk7": {
            "locked": "1.9.22",
            "transitive": [
                "org.jetbrains.kotlin:kotlin-bom",
                "org.jetbrains.kotlin:kotlin-stdlib",
                "org.jetbrains.kotlin:kotlin-stdlib-jdk8",
                "org.springframework.boot:spring-boot-dependencies"
            ]
        },
        "org.jetbrains.kotlin:kotlin-stdlib-jdk8": {
            "locked": "1.9.22",
            "transitive": [
                "io.mockk:mockk-agent-api-jvm",
                "io.mockk:mockk-agent-jvm",
                "io.mockk:mockk-core-jvm",
                "io.mockk:mockk-dsl-jvm",
                "io.mockk:mockk-jvm",
                "org.jetbrains.kotlin:kotlin-bom",
                "org.jetbrains.kotlin:kotlin-stdlib",
                "org.jetbrains.kotlinx:kotlinx-coroutines-core-jvm",
                "org.springframework.boot:spring-boot-dependencies"
            ]
        },
        "org.jetbrains.kotlinx:kotlinx-coroutines-bom": {
            "locked": "1.7.3",
            "transitive": [
                "org.jetbrains.kotlinx:kotlinx-coroutines-core-jvm"
            ]
        },
        "org.jetbrains.kotlinx:kotlinx-coroutines-core": {
            "locked": "1.7.3",
            "transitive": [
                "org.jetbrains.kotlinx:kotlinx-coroutines-bom",
                "org.springframework.boot:spring-boot-dependencies"
            ]
        },
        "org.jetbrains.kotlinx:kotlinx-coroutines-core-jvm": {
            "locked": "1.7.3",
            "transitive": [
                "org.jetbrains.kotlinx:kotlinx-coroutines-bom",
                "org.jetbrains.kotlinx:kotlinx-coroutines-core",
                "org.springframework.boot:spring-boot-dependencies"
            ]
        },
        "org.jetbrains:annotations": {
            "locked": "23.0.0",
            "transitive": [
                "org.jetbrains.kotlin:kotlin-stdlib",
                "org.jetbrains.kotlinx:kotlinx-coroutines-core-jvm"
            ]
        },
        "org.junit.jupiter:junit-jupiter": {
            "locked": "5.10.1",
            "transitive": [
                "org.junit:junit-bom",
                "org.springframework.boot:spring-boot-dependencies",
                "org.springframework.boot:spring-boot-starter-test"
            ]
        },
        "org.junit.jupiter:junit-jupiter-api": {
            "locked": "5.10.1",
            "transitive": [
                "org.junit.jupiter:junit-jupiter",
                "org.junit.jupiter:junit-jupiter-params",
                "org.junit:junit-bom",
                "org.springframework.boot:spring-boot-dependencies"
            ]
        },
        "org.junit.jupiter:junit-jupiter-params": {
            "locked": "5.10.1",
            "transitive": [
                "org.junit.jupiter:junit-jupiter",
                "org.junit:junit-bom",
                "org.springframework.boot:spring-boot-dependencies"
            ]
        },
        "org.junit.platform:junit-platform-commons": {
            "locked": "1.10.1",
            "transitive": [
                "org.junit.jupiter:junit-jupiter-api",
                "org.junit:junit-bom",
                "org.springframework.boot:spring-boot-dependencies"
            ]
        },
        "org.junit:junit-bom": {
            "locked": "5.10.1",
            "transitive": [
                "org.junit.jupiter:junit-jupiter",
                "org.junit.jupiter:junit-jupiter-api",
                "org.junit.jupiter:junit-jupiter-params",
                "org.junit.platform:junit-platform-commons"
            ]
        },
        "org.mockito:mockito-core": {
            "locked": "5.7.0",
            "transitive": [
                "org.mockito:mockito-junit-jupiter",
                "org.springframework.boot:spring-boot-dependencies",
                "org.springframework.boot:spring-boot-starter-test"
            ]
        },
        "org.mockito:mockito-junit-jupiter": {
            "locked": "5.7.0",
            "transitive": [
                "org.springframework.boot:spring-boot-dependencies",
                "org.springframework.boot:spring-boot-starter-test"
            ]
        },
        "org.objenesis:objenesis": {
            "locked": "3.3",
            "transitive": [
                "io.mockk:mockk-agent-jvm"
            ]
        },
        "org.opentest4j:opentest4j": {
            "locked": "1.3.0",
            "transitive": [
                "org.junit.jupiter:junit-jupiter-api"
            ]
        },
        "org.ow2.asm:asm": {
            "locked": "9.3",
            "transitive": [
                "net.minidev:accessors-smart"
            ]
        },
        "org.reactivestreams:reactive-streams": {
            "locked": "1.0.4",
            "transitive": [
                "com.graphql-java:graphql-java",
                "io.projectreactor:reactor-core",
                "org.springframework.boot:spring-boot-dependencies"
            ]
        },
        "org.skyscreamer:jsonassert": {
            "locked": "1.5.1",
            "transitive": [
                "org.springframework.boot:spring-boot-dependencies",
                "org.springframework.boot:spring-boot-starter-test"
            ]
        },
        "org.slf4j:jul-to-slf4j": {
            "locked": "2.0.11",
            "transitive": [
                "org.springframework.boot:spring-boot-dependencies",
                "org.springframework.boot:spring-boot-starter-logging"
            ]
        },
        "org.slf4j:slf4j-api": {
            "locked": "2.0.11",
            "transitive": [
                "ch.qos.logback:logback-classic",
                "com.graphql-java:java-dataloader",
                "org.apache.logging.log4j:log4j-to-slf4j",
                "org.slf4j:jul-to-slf4j",
                "org.springframework.boot:spring-boot-dependencies"
            ]
        },
        "org.springframework.boot:spring-boot": {
            "locked": "3.2.2",
            "transitive": [
                "org.springframework.boot:spring-boot-autoconfigure",
                "org.springframework.boot:spring-boot-dependencies",
                "org.springframework.boot:spring-boot-starter",
                "org.springframework.boot:spring-boot-test",
                "org.springframework.boot:spring-boot-test-autoconfigure"
            ]
        },
        "org.springframework.boot:spring-boot-autoconfigure": {
            "locked": "3.2.2",
            "transitive": [
                "org.springframework.boot:spring-boot-dependencies",
                "org.springframework.boot:spring-boot-starter",
                "org.springframework.boot:spring-boot-test-autoconfigure"
            ]
        },
        "org.springframework.boot:spring-boot-dependencies": {
            "locked": "3.2.2"
        },
<<<<<<< HEAD
=======
        "org.springframework.boot:spring-boot-starter": {
            "locked": "3.2.2",
            "transitive": [
                "org.springframework.boot:spring-boot-dependencies",
                "org.springframework.boot:spring-boot-starter-test"
            ]
        },
        "org.springframework.boot:spring-boot-starter-logging": {
            "locked": "3.2.2",
            "transitive": [
                "org.springframework.boot:spring-boot-dependencies",
                "org.springframework.boot:spring-boot-starter"
            ]
        },
>>>>>>> 690878a5
        "org.springframework.boot:spring-boot-starter-test": {
            "locked": "3.2.2",
            "transitive": [
                "org.springframework.boot:spring-boot-dependencies"
            ]
        },
        "org.springframework.boot:spring-boot-test": {
            "locked": "3.2.2",
            "transitive": [
                "org.springframework.boot:spring-boot-dependencies",
                "org.springframework.boot:spring-boot-starter-test",
                "org.springframework.boot:spring-boot-test-autoconfigure"
            ]
        },
        "org.springframework.boot:spring-boot-test-autoconfigure": {
            "locked": "3.2.2",
            "transitive": [
                "org.springframework.boot:spring-boot-dependencies",
                "org.springframework.boot:spring-boot-starter-test"
            ]
        },
        "org.springframework.cloud:spring-cloud-dependencies": {
<<<<<<< HEAD
            "locked": "2022.0.0"
=======
            "locked": "2023.0.0"
        },
        "org.springframework:spring-aop": {
            "locked": "6.1.3",
            "transitive": [
                "org.springframework.boot:spring-boot-dependencies",
                "org.springframework:spring-context"
            ]
        },
        "org.springframework:spring-beans": {
            "locked": "6.1.3",
            "transitive": [
                "org.springframework.boot:spring-boot-dependencies",
                "org.springframework:spring-aop",
                "org.springframework:spring-context",
                "org.springframework:spring-web",
                "org.springframework:spring-webflux"
            ]
        },
        "org.springframework:spring-context": {
            "locked": "6.1.3",
            "transitive": [
                "org.springframework.boot:spring-boot",
                "org.springframework.boot:spring-boot-dependencies"
            ]
        },
        "org.springframework:spring-core": {
            "locked": "6.1.3",
            "transitive": [
                "org.springframework.boot:spring-boot",
                "org.springframework.boot:spring-boot-dependencies",
                "org.springframework.boot:spring-boot-starter",
                "org.springframework.boot:spring-boot-starter-test",
                "org.springframework:spring-aop",
                "org.springframework:spring-beans",
                "org.springframework:spring-context",
                "org.springframework:spring-expression",
                "org.springframework:spring-test",
                "org.springframework:spring-web",
                "org.springframework:spring-webflux"
            ]
        },
        "org.springframework:spring-expression": {
            "locked": "6.1.3",
            "transitive": [
                "org.springframework.boot:spring-boot-dependencies",
                "org.springframework:spring-context"
            ]
        },
        "org.springframework:spring-jcl": {
            "locked": "6.1.3",
            "transitive": [
                "org.springframework.boot:spring-boot-dependencies",
                "org.springframework:spring-core"
            ]
        },
        "org.springframework:spring-test": {
            "locked": "6.1.3",
            "transitive": [
                "org.springframework.boot:spring-boot-dependencies",
                "org.springframework.boot:spring-boot-starter-test"
            ]
        },
        "org.springframework:spring-web": {
            "locked": "6.1.3",
            "transitive": [
                "org.springframework.boot:spring-boot-dependencies",
                "org.springframework:spring-webflux"
            ]
        },
        "org.springframework:spring-webflux": {
            "locked": "6.1.3",
            "transitive": [
                "org.springframework.boot:spring-boot-dependencies"
            ]
        },
        "org.xmlunit:xmlunit-core": {
            "locked": "2.9.1",
            "transitive": [
                "org.springframework.boot:spring-boot-dependencies",
                "org.springframework.boot:spring-boot-starter-test"
            ]
        },
        "org.yaml:snakeyaml": {
            "locked": "2.2",
            "transitive": [
                "org.springframework.boot:spring-boot-dependencies",
                "org.springframework.boot:spring-boot-starter"
            ]
>>>>>>> 690878a5
        }
    },
    "testRuntimeClasspath": {
        "ch.qos.logback:logback-classic": {
            "locked": "1.4.14",
            "transitive": [
                "org.springframework.boot:spring-boot-dependencies",
                "org.springframework.boot:spring-boot-starter-logging"
            ]
        },
        "ch.qos.logback:logback-core": {
            "locked": "1.4.14",
            "transitive": [
                "ch.qos.logback:logback-classic",
                "org.springframework.boot:spring-boot-dependencies"
            ]
        },
        "com.apollographql.federation:federation-graphql-java-support": {
            "locked": "3.0.0",
            "transitive": [
                "com.netflix.graphql.dgs:graphql-dgs",
                "com.netflix.graphql.dgs:graphql-dgs-platform"
            ]
        },
        "com.apollographql.federation:federation-graphql-java-support-api": {
            "locked": "3.0.0",
            "transitive": [
                "com.apollographql.federation:federation-graphql-java-support"
            ]
        },
        "com.fasterxml.jackson.core:jackson-annotations": {
            "locked": "2.15.3",
            "transitive": [
                "com.fasterxml.jackson.core:jackson-databind",
                "com.fasterxml.jackson.datatype:jackson-datatype-jsr310",
                "com.fasterxml.jackson.module:jackson-module-kotlin",
                "com.fasterxml.jackson:jackson-bom",
                "org.springframework.boot:spring-boot-dependencies"
            ]
        },
        "com.fasterxml.jackson.core:jackson-core": {
            "locked": "2.15.3",
            "transitive": [
                "com.fasterxml.jackson.core:jackson-databind",
                "com.fasterxml.jackson.datatype:jackson-datatype-jsr310",
                "com.fasterxml.jackson:jackson-bom",
                "org.springframework.boot:spring-boot-dependencies"
            ]
        },
        "com.fasterxml.jackson.core:jackson-databind": {
            "locked": "2.15.3",
            "transitive": [
                "com.fasterxml.jackson.datatype:jackson-datatype-jsr310",
                "com.fasterxml.jackson.module:jackson-module-kotlin",
                "com.fasterxml.jackson:jackson-bom",
                "org.springframework.boot:spring-boot-dependencies"
            ]
        },
        "com.fasterxml.jackson.datatype:jackson-datatype-jsr310": {
            "locked": "2.15.3",
            "transitive": [
                "com.fasterxml.jackson:jackson-bom",
                "com.netflix.graphql.dgs:graphql-dgs",
                "org.springframework.boot:spring-boot-dependencies"
            ]
        },
        "com.fasterxml.jackson.module:jackson-module-kotlin": {
            "locked": "2.15.3",
            "transitive": [
                "com.fasterxml.jackson:jackson-bom",
                "com.netflix.graphql.dgs:graphql-dgs",
                "com.netflix.graphql.dgs:graphql-dgs-spring-webmvc",
                "org.springframework.boot:spring-boot-dependencies"
            ]
        },
        "com.fasterxml.jackson:jackson-bom": {
            "locked": "2.15.3",
            "transitive": [
                "com.fasterxml.jackson.core:jackson-annotations",
                "com.fasterxml.jackson.core:jackson-core",
                "com.fasterxml.jackson.core:jackson-databind",
                "com.fasterxml.jackson.datatype:jackson-datatype-jsr310",
                "com.fasterxml.jackson.module:jackson-module-kotlin"
            ]
        },
        "com.github.mifmif:generex": {
            "locked": "1.0.2",
            "transitive": [
                "net.datafaker:datafaker"
            ]
        },
        "com.google.protobuf:protobuf-java": {
            "locked": "3.22.1",
            "transitive": [
                "com.apollographql.federation:federation-graphql-java-support"
            ]
        },
        "com.graphql-java:graphql-java": {
            "locked": "21.3",
            "transitive": [
                "com.apollographql.federation:federation-graphql-java-support",
                "com.netflix.graphql.dgs:graphql-dgs",
                "com.netflix.graphql.dgs:graphql-dgs-mocking",
                "com.netflix.graphql.dgs:graphql-dgs-platform",
                "com.netflix.graphql.dgs:graphql-error-types",
                "org.springframework.boot:spring-boot-dependencies"
            ]
        },
        "com.graphql-java:java-dataloader": {
            "locked": "3.2.2",
            "transitive": [
                "com.graphql-java:graphql-java",
                "com.netflix.graphql.dgs:graphql-dgs",
                "com.netflix.graphql.dgs:graphql-dgs-platform"
            ]
        },
        "com.jayway.jsonpath:json-path": {
            "locked": "2.9.0",
            "transitive": [
                "com.netflix.graphql.dgs:graphql-dgs",
                "com.netflix.graphql.dgs:graphql-dgs-platform",
                "org.springframework.boot:spring-boot-dependencies",
                "org.springframework.boot:spring-boot-starter-test"
            ]
        },
        "com.netflix.graphql.dgs:graphql-dgs": {
            "project": true,
            "transitive": [
                "com.netflix.graphql.dgs:graphql-dgs-platform",
                "com.netflix.graphql.dgs:graphql-dgs-spring-boot-oss-autoconfigure",
                "com.netflix.graphql.dgs:graphql-dgs-spring-webmvc"
            ]
        },
        "com.netflix.graphql.dgs:graphql-dgs-mocking": {
            "project": true,
            "transitive": [
                "com.netflix.graphql.dgs:graphql-dgs",
                "com.netflix.graphql.dgs:graphql-dgs-platform"
            ]
        },
        "com.netflix.graphql.dgs:graphql-dgs-platform": {
            "project": true,
            "transitive": [
                "com.netflix.graphql.dgs:graphql-dgs",
                "com.netflix.graphql.dgs:graphql-dgs-mocking",
                "com.netflix.graphql.dgs:graphql-dgs-spring-boot-oss-autoconfigure",
                "com.netflix.graphql.dgs:graphql-dgs-spring-webmvc",
                "com.netflix.graphql.dgs:graphql-error-types"
            ]
        },
        "com.netflix.graphql.dgs:graphql-dgs-spring-boot-oss-autoconfigure": {
            "project": true,
            "transitive": [
                "com.netflix.graphql.dgs:graphql-dgs-platform"
            ]
        },
        "com.netflix.graphql.dgs:graphql-dgs-spring-webmvc": {
            "project": true,
            "transitive": [
                "com.netflix.graphql.dgs:graphql-dgs-platform",
                "com.netflix.graphql.dgs:graphql-dgs-spring-boot-oss-autoconfigure"
            ]
        },
        "com.netflix.graphql.dgs:graphql-error-types": {
            "project": true,
            "transitive": [
                "com.netflix.graphql.dgs:graphql-dgs",
                "com.netflix.graphql.dgs:graphql-dgs-platform",
                "com.netflix.graphql.dgs:graphql-dgs-spring-webmvc"
            ]
        },
        "com.vaadin.external.google:android-json": {
            "locked": "0.0.20131108.vaadin1",
            "transitive": [
                "org.skyscreamer:jsonassert"
            ]
        },
        "dk.brics.automaton:automaton": {
            "locked": "1.11-8",
            "transitive": [
                "com.github.mifmif:generex"
            ]
        },
        "io.micrometer:micrometer-commons": {
            "locked": "1.12.2",
            "transitive": [
                "io.micrometer:micrometer-observation",
                "org.springframework.boot:spring-boot-dependencies"
            ]
        },
        "io.micrometer:micrometer-observation": {
            "locked": "1.12.2",
            "transitive": [
                "org.springframework.boot:spring-boot-dependencies",
                "org.springframework:spring-context",
                "org.springframework:spring-web"
            ]
        },
        "io.mockk:mockk": {
            "locked": "1.13.9"
        },
        "io.mockk:mockk-agent": {
            "locked": "1.13.9",
            "transitive": [
                "io.mockk:mockk-jvm"
            ]
        },
        "io.mockk:mockk-agent-api": {
            "locked": "1.13.9",
            "transitive": [
                "io.mockk:mockk-agent-jvm",
                "io.mockk:mockk-jvm"
            ]
        },
        "io.mockk:mockk-agent-api-jvm": {
            "locked": "1.13.9",
            "transitive": [
                "io.mockk:mockk-agent-api"
            ]
        },
        "io.mockk:mockk-agent-jvm": {
            "locked": "1.13.9",
            "transitive": [
                "io.mockk:mockk-agent"
            ]
        },
        "io.mockk:mockk-core": {
            "locked": "1.13.9",
            "transitive": [
                "io.mockk:mockk-agent-jvm",
                "io.mockk:mockk-dsl-jvm",
                "io.mockk:mockk-jvm"
            ]
        },
        "io.mockk:mockk-core-jvm": {
            "locked": "1.13.9",
            "transitive": [
                "io.mockk:mockk-core"
            ]
        },
        "io.mockk:mockk-dsl": {
            "locked": "1.13.9",
            "transitive": [
                "io.mockk:mockk-jvm"
            ]
        },
        "io.mockk:mockk-dsl-jvm": {
            "locked": "1.13.9",
            "transitive": [
                "io.mockk:mockk-dsl"
            ]
        },
        "io.mockk:mockk-jvm": {
            "locked": "1.13.9",
            "transitive": [
                "io.mockk:mockk"
            ]
        },
        "io.projectreactor.kotlin:reactor-kotlin-extensions": {
            "locked": "1.2.2",
            "transitive": [
                "org.springframework.boot:spring-boot-dependencies"
            ]
        },
        "io.projectreactor:reactor-core": {
            "locked": "3.6.2",
            "transitive": [
                "com.netflix.graphql.dgs:graphql-dgs-platform",
                "io.projectreactor.kotlin:reactor-kotlin-extensions",
                "io.projectreactor:reactor-test",
                "org.jetbrains.kotlinx:kotlinx-coroutines-reactor",
                "org.springframework.boot:spring-boot-dependencies",
                "org.springframework:spring-webflux"
            ]
        },
        "io.projectreactor:reactor-test": {
            "locked": "3.6.2",
            "transitive": [
                "com.netflix.graphql.dgs:graphql-dgs-platform",
                "org.springframework.boot:spring-boot-dependencies"
            ]
        },
        "jakarta.activation:jakarta.activation-api": {
            "locked": "2.1.2",
            "transitive": [
                "jakarta.xml.bind:jakarta.xml.bind-api",
                "org.springframework.boot:spring-boot-dependencies"
            ]
        },
        "jakarta.annotation:jakarta.annotation-api": {
            "locked": "2.1.1",
            "transitive": [
                "org.springframework.boot:spring-boot-dependencies",
                "org.springframework.boot:spring-boot-starter"
            ]
        },
        "jakarta.xml.bind:jakarta.xml.bind-api": {
            "locked": "4.0.1",
            "transitive": [
                "org.springframework.boot:spring-boot-dependencies",
                "org.springframework.boot:spring-boot-starter-test"
            ]
        },
        "junit:junit": {
            "locked": "4.13.2",
            "transitive": [
                "io.mockk:mockk-jvm",
                "org.springframework.boot:spring-boot-dependencies"
            ]
        },
        "net.bytebuddy:byte-buddy": {
            "locked": "1.14.11",
            "transitive": [
                "io.mockk:mockk-agent-jvm",
                "org.assertj:assertj-core",
                "org.mockito:mockito-core",
                "org.springframework.boot:spring-boot-dependencies"
            ]
        },
        "net.bytebuddy:byte-buddy-agent": {
            "locked": "1.14.11",
            "transitive": [
                "io.mockk:mockk-agent-jvm",
                "org.mockito:mockito-core",
                "org.springframework.boot:spring-boot-dependencies"
            ]
        },
        "net.datafaker:datafaker": {
            "locked": "2.1.0",
            "transitive": [
                "com.netflix.graphql.dgs:graphql-dgs-mocking"
            ]
        },
        "net.minidev:accessors-smart": {
            "locked": "2.5.0",
            "transitive": [
                "net.minidev:json-smart"
            ]
        },
        "net.minidev:json-smart": {
            "locked": "2.5.0",
            "transitive": [
                "com.jayway.jsonpath:json-path",
                "org.springframework.boot:spring-boot-dependencies",
                "org.springframework.boot:spring-boot-starter-test"
            ]
        },
        "org.apache.commons:commons-lang3": {
            "locked": "3.13.0",
            "transitive": [
                "com.netflix.graphql.dgs:graphql-dgs-spring-boot-oss-autoconfigure",
                "org.springframework.boot:spring-boot-dependencies"
            ]
        },
        "org.apache.logging.log4j:log4j-api": {
            "locked": "2.22.1",
            "transitive": [
                "com.netflix.graphql.dgs:graphql-dgs-platform",
                "org.apache.logging.log4j:log4j-to-slf4j",
                "org.springframework.boot:spring-boot-dependencies"
            ]
        },
        "org.apache.logging.log4j:log4j-to-slf4j": {
            "locked": "2.22.1",
            "transitive": [
                "com.netflix.graphql.dgs:graphql-dgs-platform",
                "org.springframework.boot:spring-boot-dependencies",
                "org.springframework.boot:spring-boot-starter-logging"
            ]
        },
        "org.assertj:assertj-core": {
            "locked": "3.24.2",
            "transitive": [
                "org.springframework.boot:spring-boot-dependencies",
                "org.springframework.boot:spring-boot-starter-test"
            ]
        },
        "org.awaitility:awaitility": {
            "locked": "4.2.0",
            "transitive": [
                "org.springframework.boot:spring-boot-dependencies",
                "org.springframework.boot:spring-boot-starter-test"
            ]
        },
        "org.hamcrest:hamcrest": {
            "locked": "2.2",
            "transitive": [
                "org.awaitility:awaitility",
                "org.hamcrest:hamcrest-core",
                "org.springframework.boot:spring-boot-dependencies",
                "org.springframework.boot:spring-boot-starter-test"
            ]
        },
        "org.hamcrest:hamcrest-core": {
            "locked": "2.2",
            "transitive": [
                "junit:junit",
                "org.springframework.boot:spring-boot-dependencies"
            ]
        },
        "org.jetbrains.kotlin:kotlin-bom": {
            "locked": "1.9.22"
        },
        "org.jetbrains.kotlin:kotlin-reflect": {
            "locked": "1.9.22",
            "transitive": [
                "com.fasterxml.jackson.module:jackson-module-kotlin",
                "com.netflix.graphql.dgs:graphql-dgs",
                "com.netflix.graphql.dgs:graphql-dgs-spring-webmvc",
                "io.mockk:mockk-agent-jvm",
                "io.mockk:mockk-core-jvm",
                "io.mockk:mockk-dsl-jvm",
                "io.mockk:mockk-jvm",
                "org.jetbrains.kotlin:kotlin-bom",
                "org.springframework.boot:spring-boot-dependencies"
            ]
        },
        "org.jetbrains.kotlin:kotlin-stdlib": {
            "locked": "1.9.22",
            "transitive": [
                "com.netflix.graphql.dgs:graphql-dgs",
                "com.netflix.graphql.dgs:graphql-dgs-mocking",
                "com.netflix.graphql.dgs:graphql-dgs-spring-boot-oss-autoconfigure",
                "com.netflix.graphql.dgs:graphql-dgs-spring-webmvc",
                "com.netflix.graphql.dgs:graphql-error-types",
                "org.jetbrains.kotlin:kotlin-bom",
                "org.jetbrains.kotlin:kotlin-reflect",
                "org.jetbrains.kotlin:kotlin-stdlib-common",
                "org.jetbrains.kotlin:kotlin-stdlib-jdk7",
                "org.jetbrains.kotlin:kotlin-stdlib-jdk8",
                "org.springframework.boot:spring-boot-dependencies"
            ]
        },
        "org.jetbrains.kotlin:kotlin-stdlib-common": {
            "locked": "1.9.22",
            "transitive": [
                "io.mockk:mockk-agent-api-jvm",
                "io.mockk:mockk-agent-jvm",
                "io.mockk:mockk-core-jvm",
                "io.mockk:mockk-dsl-jvm",
                "io.mockk:mockk-jvm",
                "org.jetbrains.kotlin:kotlin-bom",
                "org.jetbrains.kotlin:kotlin-stdlib",
                "org.jetbrains.kotlinx:kotlinx-coroutines-core-jvm",
                "org.springframework.boot:spring-boot-dependencies"
            ]
        },
        "org.jetbrains.kotlin:kotlin-stdlib-jdk7": {
            "locked": "1.9.22",
            "transitive": [
                "org.jetbrains.kotlin:kotlin-bom",
                "org.jetbrains.kotlin:kotlin-stdlib",
                "org.jetbrains.kotlin:kotlin-stdlib-jdk8",
                "org.springframework.boot:spring-boot-dependencies"
            ]
        },
        "org.jetbrains.kotlin:kotlin-stdlib-jdk8": {
            "locked": "1.9.22",
            "transitive": [
                "io.mockk:mockk-agent-api-jvm",
                "io.mockk:mockk-agent-jvm",
                "io.mockk:mockk-core-jvm",
                "io.mockk:mockk-dsl-jvm",
                "io.mockk:mockk-jvm",
                "org.jetbrains.kotlin:kotlin-bom",
                "org.jetbrains.kotlin:kotlin-stdlib",
                "org.jetbrains.kotlinx:kotlinx-coroutines-core-jvm",
                "org.jetbrains.kotlinx:kotlinx-coroutines-jdk8",
                "org.jetbrains.kotlinx:kotlinx-coroutines-reactive",
                "org.jetbrains.kotlinx:kotlinx-coroutines-reactor",
                "org.springframework.boot:spring-boot-dependencies"
            ]
        },
        "org.jetbrains.kotlinx:kotlinx-coroutines-bom": {
            "locked": "1.7.3",
            "transitive": [
                "io.mockk:mockk-dsl-jvm",
                "io.mockk:mockk-jvm",
                "org.jetbrains.kotlinx:kotlinx-coroutines-core-jvm",
                "org.jetbrains.kotlinx:kotlinx-coroutines-jdk8",
                "org.jetbrains.kotlinx:kotlinx-coroutines-reactive",
                "org.jetbrains.kotlinx:kotlinx-coroutines-reactor"
            ]
        },
        "org.jetbrains.kotlinx:kotlinx-coroutines-core": {
            "locked": "1.7.3",
            "transitive": [
                "com.netflix.graphql.dgs:graphql-dgs",
                "io.mockk:mockk-dsl-jvm",
                "io.mockk:mockk-jvm",
                "org.jetbrains.kotlinx:kotlinx-coroutines-bom",
                "org.jetbrains.kotlinx:kotlinx-coroutines-jdk8",
                "org.jetbrains.kotlinx:kotlinx-coroutines-reactive",
                "org.jetbrains.kotlinx:kotlinx-coroutines-reactor",
                "org.springframework.boot:spring-boot-dependencies"
            ]
        },
        "org.jetbrains.kotlinx:kotlinx-coroutines-core-jvm": {
            "locked": "1.7.3",
            "transitive": [
                "org.jetbrains.kotlinx:kotlinx-coroutines-bom",
                "org.jetbrains.kotlinx:kotlinx-coroutines-core",
                "org.springframework.boot:spring-boot-dependencies"
            ]
        },
        "org.jetbrains.kotlinx:kotlinx-coroutines-jdk8": {
            "locked": "1.7.3",
            "transitive": [
                "com.netflix.graphql.dgs:graphql-dgs",
                "org.jetbrains.kotlinx:kotlinx-coroutines-bom",
                "org.springframework.boot:spring-boot-dependencies"
            ]
        },
        "org.jetbrains.kotlinx:kotlinx-coroutines-reactive": {
            "locked": "1.7.3",
            "transitive": [
                "org.jetbrains.kotlinx:kotlinx-coroutines-bom",
                "org.jetbrains.kotlinx:kotlinx-coroutines-reactor",
                "org.springframework.boot:spring-boot-dependencies"
            ]
        },
        "org.jetbrains.kotlinx:kotlinx-coroutines-reactor": {
            "locked": "1.7.3",
            "transitive": [
                "com.netflix.graphql.dgs:graphql-dgs",
                "org.jetbrains.kotlinx:kotlinx-coroutines-bom",
                "org.springframework.boot:spring-boot-dependencies"
            ]
        },
        "org.jetbrains:annotations": {
            "locked": "23.0.0",
            "transitive": [
                "org.jetbrains.kotlin:kotlin-stdlib",
                "org.jetbrains.kotlinx:kotlinx-coroutines-core-jvm"
            ]
        },
        "org.junit.jupiter:junit-jupiter": {
            "locked": "5.10.1",
            "transitive": [
                "io.mockk:mockk-jvm",
                "org.junit:junit-bom",
                "org.springframework.boot:spring-boot-dependencies",
                "org.springframework.boot:spring-boot-starter-test"
            ]
        },
        "org.junit.jupiter:junit-jupiter-api": {
            "locked": "5.10.1",
            "transitive": [
                "org.junit.jupiter:junit-jupiter",
                "org.junit.jupiter:junit-jupiter-engine",
                "org.junit.jupiter:junit-jupiter-params",
                "org.junit:junit-bom",
                "org.mockito:mockito-junit-jupiter",
                "org.springframework.boot:spring-boot-dependencies"
            ]
        },
        "org.junit.jupiter:junit-jupiter-engine": {
            "locked": "5.10.1",
            "transitive": [
                "org.junit.jupiter:junit-jupiter",
                "org.junit:junit-bom",
                "org.springframework.boot:spring-boot-dependencies"
            ]
        },
        "org.junit.jupiter:junit-jupiter-params": {
            "locked": "5.10.1",
            "transitive": [
                "org.junit.jupiter:junit-jupiter",
                "org.junit:junit-bom",
                "org.springframework.boot:spring-boot-dependencies"
            ]
        },
        "org.junit.platform:junit-platform-commons": {
            "locked": "1.10.1",
            "transitive": [
                "org.junit.jupiter:junit-jupiter-api",
                "org.junit.platform:junit-platform-engine",
                "org.junit:junit-bom",
                "org.springframework.boot:spring-boot-dependencies"
            ]
        },
        "org.junit.platform:junit-platform-engine": {
            "locked": "1.10.1",
            "transitive": [
                "org.junit.jupiter:junit-jupiter-engine",
                "org.junit:junit-bom",
                "org.springframework.boot:spring-boot-dependencies"
            ]
        },
        "org.junit:junit-bom": {
            "locked": "5.10.1",
            "transitive": [
                "org.junit.jupiter:junit-jupiter",
                "org.junit.jupiter:junit-jupiter-api",
                "org.junit.jupiter:junit-jupiter-engine",
                "org.junit.jupiter:junit-jupiter-params",
                "org.junit.platform:junit-platform-commons",
                "org.junit.platform:junit-platform-engine"
            ]
        },
        "org.mockito:mockito-core": {
            "locked": "5.7.0",
            "transitive": [
                "org.mockito:mockito-junit-jupiter",
                "org.springframework.boot:spring-boot-dependencies",
                "org.springframework.boot:spring-boot-starter-test"
            ]
        },
        "org.mockito:mockito-junit-jupiter": {
            "locked": "5.7.0",
            "transitive": [
                "org.springframework.boot:spring-boot-dependencies",
                "org.springframework.boot:spring-boot-starter-test"
            ]
        },
        "org.objenesis:objenesis": {
            "locked": "3.3",
            "transitive": [
                "io.mockk:mockk-agent-jvm",
                "org.mockito:mockito-core"
            ]
        },
        "org.opentest4j:opentest4j": {
            "locked": "1.3.0",
            "transitive": [
                "org.junit.jupiter:junit-jupiter-api",
                "org.junit.platform:junit-platform-engine"
            ]
        },
        "org.ow2.asm:asm": {
            "locked": "9.3",
            "transitive": [
                "net.minidev:accessors-smart"
            ]
        },
        "org.reactivestreams:reactive-streams": {
            "locked": "1.0.4",
            "transitive": [
                "com.graphql-java:graphql-java",
                "io.projectreactor:reactor-core",
                "org.jetbrains.kotlinx:kotlinx-coroutines-reactive",
                "org.springframework.boot:spring-boot-dependencies"
            ]
        },
        "org.skyscreamer:jsonassert": {
            "locked": "1.5.1",
            "transitive": [
                "org.springframework.boot:spring-boot-dependencies",
                "org.springframework.boot:spring-boot-starter-test"
            ]
        },
        "org.slf4j:jul-to-slf4j": {
            "locked": "2.0.11",
            "transitive": [
                "org.springframework.boot:spring-boot-dependencies",
                "org.springframework.boot:spring-boot-starter-logging"
            ]
        },
        "org.slf4j:slf4j-api": {
            "locked": "2.0.11",
            "transitive": [
                "ch.qos.logback:logback-classic",
                "com.apollographql.federation:federation-graphql-java-support",
                "com.graphql-java:graphql-java",
                "com.graphql-java:java-dataloader",
                "com.jayway.jsonpath:json-path",
                "com.netflix.graphql.dgs:graphql-dgs-mocking",
                "org.apache.logging.log4j:log4j-to-slf4j",
                "org.slf4j:jul-to-slf4j",
                "org.springframework.boot:spring-boot-dependencies"
            ]
        },
        "org.springframework.boot:spring-boot": {
            "locked": "3.2.2",
            "transitive": [
                "org.springframework.boot:spring-boot-autoconfigure",
                "org.springframework.boot:spring-boot-dependencies",
                "org.springframework.boot:spring-boot-starter",
                "org.springframework.boot:spring-boot-test",
                "org.springframework.boot:spring-boot-test-autoconfigure"
            ]
        },
        "org.springframework.boot:spring-boot-autoconfigure": {
            "locked": "3.2.2",
            "transitive": [
                "org.springframework.boot:spring-boot-dependencies",
                "org.springframework.boot:spring-boot-starter",
                "org.springframework.boot:spring-boot-test-autoconfigure"
            ]
        },
        "org.springframework.boot:spring-boot-dependencies": {
            "locked": "3.2.2"
        },
        "org.springframework.boot:spring-boot-starter": {
            "locked": "3.2.2",
            "transitive": [
                "com.netflix.graphql.dgs:graphql-dgs-spring-boot-oss-autoconfigure",
                "org.springframework.boot:spring-boot-dependencies",
                "org.springframework.boot:spring-boot-starter-test"
            ]
        },
        "org.springframework.boot:spring-boot-starter-logging": {
            "locked": "3.2.2",
            "transitive": [
                "org.springframework.boot:spring-boot-dependencies",
                "org.springframework.boot:spring-boot-starter"
            ]
        },
        "org.springframework.boot:spring-boot-starter-test": {
            "locked": "3.2.2",
            "transitive": [
                "org.springframework.boot:spring-boot-dependencies"
            ]
        },
        "org.springframework.boot:spring-boot-test": {
            "locked": "3.2.2",
            "transitive": [
                "org.springframework.boot:spring-boot-dependencies",
                "org.springframework.boot:spring-boot-starter-test",
                "org.springframework.boot:spring-boot-test-autoconfigure"
            ]
        },
        "org.springframework.boot:spring-boot-test-autoconfigure": {
            "locked": "3.2.2",
            "transitive": [
                "org.springframework.boot:spring-boot-dependencies",
                "org.springframework.boot:spring-boot-starter-test"
            ]
        },
        "org.springframework.cloud:spring-cloud-dependencies": {
            "locked": "2023.0.0"
        },
        "org.springframework:spring-aop": {
            "locked": "6.1.3",
            "transitive": [
                "org.springframework.boot:spring-boot-dependencies",
                "org.springframework:spring-context"
            ]
        },
        "org.springframework:spring-beans": {
            "locked": "6.1.3",
            "transitive": [
                "org.springframework.boot:spring-boot-dependencies",
                "org.springframework:spring-aop",
                "org.springframework:spring-context",
                "org.springframework:spring-web",
                "org.springframework:spring-webflux"
            ]
        },
        "org.springframework:spring-context": {
            "locked": "6.1.3",
            "transitive": [
                "com.netflix.graphql.dgs:graphql-dgs",
                "org.springframework.boot:spring-boot",
                "org.springframework.boot:spring-boot-dependencies"
            ]
        },
        "org.springframework:spring-core": {
            "locked": "6.1.3",
            "transitive": [
                "org.springframework.boot:spring-boot",
                "org.springframework.boot:spring-boot-dependencies",
                "org.springframework.boot:spring-boot-starter",
                "org.springframework.boot:spring-boot-starter-test",
                "org.springframework:spring-aop",
                "org.springframework:spring-beans",
                "org.springframework:spring-context",
                "org.springframework:spring-expression",
                "org.springframework:spring-test",
                "org.springframework:spring-web",
                "org.springframework:spring-webflux"
            ]
        },
        "org.springframework:spring-expression": {
            "locked": "6.1.3",
            "transitive": [
                "org.springframework.boot:spring-boot-dependencies",
                "org.springframework:spring-context"
            ]
        },
        "org.springframework:spring-jcl": {
            "locked": "6.1.3",
            "transitive": [
                "org.springframework.boot:spring-boot-dependencies",
                "org.springframework:spring-core"
            ]
        },
        "org.springframework:spring-test": {
            "locked": "6.1.3",
            "transitive": [
                "org.springframework.boot:spring-boot-dependencies",
                "org.springframework.boot:spring-boot-starter-test"
            ]
        },
        "org.springframework:spring-web": {
            "locked": "6.1.3",
            "transitive": [
                "com.netflix.graphql.dgs:graphql-dgs",
                "com.netflix.graphql.dgs:graphql-dgs-spring-boot-oss-autoconfigure",
<<<<<<< HEAD
                "com.netflix.graphql.dgs:graphql-dgs-spring-webmvc"
            ],
            "locked": "6.1.1"
=======
                "com.netflix.graphql.dgs:graphql-dgs-spring-webmvc",
                "org.springframework.boot:spring-boot-dependencies",
                "org.springframework:spring-webflux"
            ]
        },
        "org.springframework:spring-webflux": {
            "locked": "6.1.3",
            "transitive": [
                "org.springframework.boot:spring-boot-dependencies"
            ]
        },
        "org.xmlunit:xmlunit-core": {
            "locked": "2.9.1",
            "transitive": [
                "org.springframework.boot:spring-boot-dependencies",
                "org.springframework.boot:spring-boot-starter-test"
            ]
        },
        "org.yaml:snakeyaml": {
            "locked": "2.2",
            "transitive": [
                "net.datafaker:datafaker",
                "org.springframework.boot:spring-boot-dependencies",
                "org.springframework.boot:spring-boot-starter"
            ]
>>>>>>> 690878a5
        }
    }
}<|MERGE_RESOLUTION|>--- conflicted
+++ resolved
@@ -1721,11 +1721,6 @@
             "transitive": [
                 "com.netflix.graphql.dgs:graphql-dgs",
                 "com.netflix.graphql.dgs:graphql-dgs-spring-boot-oss-autoconfigure",
-<<<<<<< HEAD
-                "com.netflix.graphql.dgs:graphql-dgs-spring-webmvc"
-            ],
-            "locked": "6.1.1"
-=======
                 "com.netflix.graphql.dgs:graphql-dgs-spring-webmvc",
                 "org.springframework.boot:spring-boot-dependencies",
                 "org.springframework:spring-webflux"
@@ -1751,7 +1746,6 @@
                 "org.springframework.boot:spring-boot-dependencies",
                 "org.springframework.boot:spring-boot-starter"
             ]
->>>>>>> 690878a5
         }
     },
     "kotlinBuildToolsApiClasspath": {
@@ -2621,8 +2615,6 @@
         "org.springframework.boot:spring-boot-dependencies": {
             "locked": "3.2.2"
         },
-<<<<<<< HEAD
-=======
         "org.springframework.boot:spring-boot-starter": {
             "locked": "3.2.2",
             "transitive": [
@@ -2636,7 +2628,6 @@
                 "org.springframework.boot:spring-boot-starter"
             ]
         },
->>>>>>> 690878a5
         "org.springframework.cloud:spring-cloud-dependencies": {
             "locked": "2023.0.0"
         },
@@ -2694,12 +2685,6 @@
             ]
         },
         "org.springframework:spring-web": {
-<<<<<<< HEAD
-            "firstLevelTransitive": [
-                "com.netflix.graphql.dgs:graphql-dgs"
-            ],
-            "locked": "6.1.1"
-=======
             "locked": "6.1.3",
             "transitive": [
                 "com.netflix.graphql.dgs:graphql-dgs",
@@ -2720,7 +2705,6 @@
                 "org.springframework.boot:spring-boot-dependencies",
                 "org.springframework.boot:spring-boot-starter"
             ]
->>>>>>> 690878a5
         }
     },
     "testAnnotationProcessor": {
@@ -3285,8 +3269,6 @@
         "org.springframework.boot:spring-boot-dependencies": {
             "locked": "3.2.2"
         },
-<<<<<<< HEAD
-=======
         "org.springframework.boot:spring-boot-starter": {
             "locked": "3.2.2",
             "transitive": [
@@ -3301,7 +3283,6 @@
                 "org.springframework.boot:spring-boot-starter"
             ]
         },
->>>>>>> 690878a5
         "org.springframework.boot:spring-boot-starter-test": {
             "locked": "3.2.2",
             "transitive": [
@@ -3324,9 +3305,6 @@
             ]
         },
         "org.springframework.cloud:spring-cloud-dependencies": {
-<<<<<<< HEAD
-            "locked": "2022.0.0"
-=======
             "locked": "2023.0.0"
         },
         "org.springframework:spring-aop": {
@@ -3416,7 +3394,6 @@
                 "org.springframework.boot:spring-boot-dependencies",
                 "org.springframework.boot:spring-boot-starter"
             ]
->>>>>>> 690878a5
         }
     },
     "testRuntimeClasspath": {
@@ -4216,11 +4193,6 @@
             "transitive": [
                 "com.netflix.graphql.dgs:graphql-dgs",
                 "com.netflix.graphql.dgs:graphql-dgs-spring-boot-oss-autoconfigure",
-<<<<<<< HEAD
-                "com.netflix.graphql.dgs:graphql-dgs-spring-webmvc"
-            ],
-            "locked": "6.1.1"
-=======
                 "com.netflix.graphql.dgs:graphql-dgs-spring-webmvc",
                 "org.springframework.boot:spring-boot-dependencies",
                 "org.springframework:spring-webflux"
@@ -4246,7 +4218,6 @@
                 "org.springframework.boot:spring-boot-dependencies",
                 "org.springframework.boot:spring-boot-starter"
             ]
->>>>>>> 690878a5
         }
     }
 }